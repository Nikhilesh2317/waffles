/*
  The contents of this file are dedicated by all of its authors, including

    Michael S. Gashler,
    anonymous contributors,

  to the public domain (http://creativecommons.org/publicdomain/zero/1.0/).

  Note that some moral obligations still exist in the absence of legal ones.
  For example, it would still be dishonest to deliberately misrepresent the
  origin of a work. Although we impose no legal requirements to obtain a
  license, it is beseeming for those who build on the works of others to
  give back useful improvements, or find a way to pay it forward. If
  you would like to cite us, a published paper about Waffles can be found
  at http://jmlr.org/papers/volume12/gashler11a/gashler11a.pdf. If you find
  our code to be useful, the Waffles team would love to hear how you use it.
*/

#ifndef __GLAYER_H__
#define __GLAYER_H__

#include <vector>
#include "GMatrix.h"
#include <ostream>

namespace GClasses {

/// This value is used for the number of inputs or outputs of a neural net layer when
/// you do not wish to specify a fixed size. For example, it may be used for the inputs
/// of the first layer or the outputs of the last layer, because the training data will
/// provide these sizes. (In fact, those ends will be resized to fit the data whether or
/// not FLEXIBLE_SIZE is used.) FLEXIBLE_SIZE should probably not be used on an end that
/// will be connected to another end with FLEXIBLE_SIZE because then both ends will stay
/// at a size of zero, which will result in approximately baseline predictions.
#define FLEXIBLE_SIZE 0

class GActivationFunction;

/// Represents a layer of neurons in a neural network
class GNeuralNetLayer
{
public:
	GNeuralNetLayer() {}
	virtual ~GNeuralNetLayer() {}

	/// Returns the type of this layer
	virtual const char* type() = 0;

	/// Returns true iff this layer does its computations in parallel on a GPU.
	virtual bool usesGPU() { return false; }

	/// Marshall this layer into a DOM.
	virtual GDomNode* serialize(GDom* pDoc) = 0;

	/// Unmarshalls the specified DOM node into a layer object.
	static GNeuralNetLayer* deserialize(GDomNode* pNode);

	/// Makes a string representation of this layer
	virtual std::string to_str() = 0;

	/// Returns the number of values expected to be fed as input into this layer.
	virtual size_t inputs() const = 0;

	/// Returns the number of values that this layer outputs.
	virtual size_t outputs() const = 0;

	/// Resizes this layer. If pRand is non-NULL, then it preserves existing weights when possible
	/// and initializes any others to small random values.
	virtual void resize(size_t inputs, size_t outputs, GRand* pRand = NULL, double deviation = 0.03) = 0;

	/// Resizes the inputs of this layer (as in the above function) given the upstream layer to calculate needed inputs.
	virtual void resizeInputs(GNeuralNetLayer* pUpStreamLayer, GRand* pRand = NULL, double deviation = 0.03)
	{
		resize(pUpStreamLayer->outputs(), outputs(), pRand, deviation);
	}

	/// Returns a buffer where the activation from the most-recent call to feedForward is stored.
	virtual GVec& activation() = 0;

	/// Returns a buffer where the error terms for each unit are stored.
	virtual GVec& error() = 0;

	/// Randomly sets the activation of some units to 0.
	virtual void dropOut(GRand& rand, double probOfDrop) = 0;

	/// Feeds an input vector through this layer to compute the output of this layer.
	virtual void feedForward(const GVec& in) = 0;

	/// Feeds the activation of the previous layer through this layer to compute the output of this layer.
	virtual void feedForward(GNeuralNetLayer* pUpStreamLayer)
	{
		feedForward(pUpStreamLayer->activation());
	}

	/// Computes the error term of the activation.
	virtual void computeError(const GVec& target) = 0;

	/// Converts the error term to refer to the net input.
	virtual void deactivateError() = 0;

	/// Computes the activation error of the layer that feeds into this one.
	virtual void backPropError(GNeuralNetLayer* pUpStreamLayer) = 0;

	/// Updates the deltas for updating the weights by gradient descent.
	/// (Assumes the error has already been computed and deactivated.)
	virtual void updateDeltas(const GVec& upStreamActivation, double momentum) = 0;

	/// Updates the deltas for updating the weights by gradient descent.
	virtual void updateDeltas(GNeuralNetLayer* pUpStreamLayer, double momentum)
	{
		updateDeltas(pUpStreamLayer->activation(), momentum);
	}

	/// Add the weight and bias deltas to the weights.
	virtual void applyDeltas(double learningRate) = 0;

	/// Adaptively update a per-weight learning rate and update the weights and biases.
	virtual void applyAdaptive() = 0;

	/// Multiplies all the weights by the specified factor.
	virtual void scaleWeights(double factor, bool scaleBiases) = 0;

	/// Moves all weights in the direction of zero by the specified amount.
	virtual void diminishWeights(double amount, bool regularizeBiases) = 0;

	/// Returns the number of double-precision elements necessary to serialize the weights of this layer into a vector.
	virtual size_t countWeights() = 0;

	/// Serialize the weights in this layer into a vector. Return the number of elements written.
	virtual size_t weightsToVector(double* pOutVector) = 0;

	/// Deserialize from a vector to the weights in this layer. Return the number of elements consumed.
	virtual size_t vectorToWeights(const double* pVector) = 0;

	/// Copy the weights from pSource to this layer. (Assumes pSource is the same type of layer.)
	virtual void copyWeights(const GNeuralNetLayer* pSource) = 0;

	/// Initialize the weights with small random values.
	virtual void resetWeights(GRand& rand) = 0;

	/// Perturbs the weights that feed into the specifed units with Gaussian noise. The
	/// default values apply the perturbation to all units.
	virtual void perturbWeights(GRand& rand, double deviation, size_t start = 0, size_t count = INVALID_INDEX) = 0;

	/// Scales weights if necessary such that the manitude of the weights (not including the bias) feeding into each unit are >= min and <= max.
	virtual void maxNorm(double min, double max) = 0;

	/// Regularizes the activation function
	virtual void regularizeActivationFunction(double lambda) = 0;

	/// Adjusts weights such that values in the new range will result in the
	/// same behavior that previously resulted from values in the old range.
	virtual void renormalizeInput(size_t input, double oldMin, double oldMax, double newMin = 0.0, double newMax = 1.0) = 0;

	/// Feeds a matrix through this layer, one row at-a-time, and returns the resulting transformed matrix.
	GMatrix* feedThrough(const GMatrix& data);

protected:
	GDomNode* baseDomNode(GDom* pDoc);
};


class GLayerClassic : public GNeuralNetLayer
{
friend class GNeuralNet;
protected:
	GMatrix m_weights; // Each row is an upstream neuron. Each column is a downstream neuron.
	GMatrix m_delta; // Used to implement momentum
	GMatrix m_bias; // Row 0 is the bias. Row 1 is the net. Row 2 is the activation. Row 3 is the error. Row 4 is the biasDelta. Row 5 is the slack.
	GActivationFunction* m_pActivationFunction;

public:
using GNeuralNetLayer::feedForward;
using GNeuralNetLayer::updateDeltas;

	/// General-purpose constructor. Takes ownership of pActivationFunction.
	/// If pActivationFunction is NULL, then GActivationTanH is used.
	GLayerClassic(size_t inputs, size_t outputs, GActivationFunction* pActivationFunction = NULL);

	/// Deserializing constructor
	GLayerClassic(GDomNode* pNode);
	~GLayerClassic();

	/// Returns the type of this layer
	virtual const char* type() { return "classic"; }

	/// Marshall this layer into a DOM.
	virtual GDomNode* serialize(GDom* pDoc);

	/// Makes a string representation of this layer
	virtual std::string to_str();

	/// Returns the number of values expected to be fed as input into this layer.
	virtual size_t inputs() const { return m_weights.rows(); }

	/// Returns the number of nodes or units in this layer.
	virtual size_t outputs() const { return m_weights.cols(); }

	/// Resizes this layer. If pRand is non-NULL, then it preserves existing weights when possible
	/// and initializes any others to small random values.
	virtual void resize(size_t inputs, size_t outputs, GRand* pRand = NULL, double deviation = 0.03);

	/// Returns the activation values from the most recent call to feedForward().
	virtual GVec& activation() { return m_bias[2]; }

	/// Returns a buffer used to store error terms for each unit in this layer.
	virtual GVec& error() { return m_bias[3]; }

	/// Feeds a the inputs through this layer.
	virtual void feedForward(const GVec& in);

	/// Randomly sets the activation of some units to 0.
	virtual void dropOut(GRand& rand, double probOfDrop);

	/// Computes the error terms associated with the output of this layer, given a target vector.
	/// (Note that this is the error of the output, not the error of the weights. To obtain the
	/// error term for the weights, deactivateError must be called.)
	virtual void computeError(const GVec& target);

	/// Multiplies each element in the error vector by the derivative of the activation function.
	/// This results in the error having meaning with respect to the weights, instead of the output.
	/// (Assumes the error for this layer has already been computed.)
	virtual void deactivateError();

	/// Backpropagates the error from this layer into the upstream layer's error vector.
	/// (Assumes that the error in this layer has already been computed and deactivated.
	/// The error this computes is with respect to the output of the upstream layer.)
	virtual void backPropError(GNeuralNetLayer* pUpStreamLayer);

	/// Updates the deltas for updating the weights by gradient descent.
	/// (Assumes the error has already been computed and deactivated.)
	virtual void updateDeltas(const GVec& upStreamActivation, double momentum);

	/// Add the weight and bias deltas to the weights.
	virtual void applyDeltas(double learningRate);

	/// Adaptively update a per-weight learning rate and update the weights and biases.
	virtual void applyAdaptive();

	/// Multiplies all the weights in this layer by the specified factor.
	virtual void scaleWeights(double factor, bool scaleBiases);

	/// Diminishes all the weights (that is, moves them in the direction toward 0) by the specified amount.
	virtual void diminishWeights(double amount, bool regularizeBiases);

	/// Contracts all the weights. (Assumes contractive error terms have already been set.)
	void contractWeights(double factor, bool contractBiases);

	/// Returns the number of double-precision elements necessary to serialize the weights of this layer into a vector.
	virtual size_t countWeights();

	/// Serialize the weights in this layer into a vector. Return the number of elements written.
	virtual size_t weightsToVector(double* pOutVector);

	/// Deserialize from a vector to the weights in this layer. Return the number of elements consumed.
	virtual size_t vectorToWeights(const double* pVector);

	/// Copy the weights from pSource to this layer. (Assumes pSource is the same type of layer.)
	virtual void copyWeights(const GNeuralNetLayer* pSource);

	/// Initialize the weights with small random values.
	virtual void resetWeights(GRand& rand);

	/// Perturbs the weights that feed into the specifed units with Gaussian noise.
	/// start specifies the first unit whose incoming weights are perturbed.
	/// count specifies the maximum number of units whose incoming weights are perturbed.
	/// The default values for these parameters apply the perturbation to all units.
	virtual void perturbWeights(GRand& rand, double deviation, size_t start = 0, size_t count = INVALID_INDEX);

	/// Scales weights if necessary such that the manitude of the weights (not including the bias) feeding into each unit are <= max.
	virtual void maxNorm(double min, double max);

	/// Regularizes the activation function
	virtual void regularizeActivationFunction(double lambda);

	/// Returns a reference to the weights matrix of this layer
	GMatrix& weights() { return m_weights; }
	const GMatrix& weights() const { return m_weights; }

	GMatrix& deltas() { return m_delta; }

	/// Returns the bias vector of this layer.
	GVec& bias() { return m_bias[0]; }

	/// Returns the bias vector of this layer.
	const GVec& bias() const { return m_bias[0]; }

	/// Returns the net vector (that is, the values computed before the activation function was applied)
	/// from the most recent call to feedForward().
	GVec& net() { return m_bias[1]; }

	/// Returns a buffer used to store delta values for each bias in this layer.
	GVec& biasDelta() { return m_bias[4]; }

	/// Returns a vector used to specify slack terms for each unit in this layer.
	GVec& slack() { return m_bias[5]; }

	/// Returns a pointer to the activation function used in this layer
	GActivationFunction* activationFunction() { return m_pActivationFunction; }

	/// Feeds a vector forward through this layer to compute only the one specified output value.
	void feedForwardToOneOutput(const GVec& in, size_t output);

	/// This is the same as computeError, except that it only computes the error of a single unit.
	void computeErrorSingleOutput(double target, size_t output);

	/// Same as deactivateError, but only applies to a single unit in this layer.
	void deactivateErrorSingleOutput(size_t output);

	/// Backpropagates the error from a single output node to a hidden layer.
	/// (Assumes that the error in the output node has already been deactivated.
	/// The error this computes is with respect to the output of the upstream layer.)
	void backPropErrorSingleOutput(size_t output, GVec& upStreamError);

	/// Updates the weights and bias of a single neuron. (Assumes the error has already been computed and deactivated.)
	void updateWeightsSingleNeuron(size_t outputNode, const GVec& upStreamActivation, double learningRate, double momentum);

	/// Sets the weights of this layer to make it weakly approximate the identity function.
	/// start specifies the first unit whose incoming weights will be adjusted.
	/// count specifies the maximum number of units whose incoming weights are adjusted.
	void setWeightsToIdentity(size_t start = 0, size_t count = (size_t)-1);

	/// Adjusts the value of each weight to, w = w - factor * pow(w, power).
	/// If power is 1, this is the same as calling scaleWeights.
	/// If power is 0, this is the same as calling diminishWeights.
	void regularizeWeights(double factor, double power);

	/// Transforms the weights of this layer by the specified transformation matrix and offset vector.
	/// transform should be the pseudoinverse of the transform applied to the inputs. pOffset should
	/// be the negation of the offset added to the inputs after the transform, or the transformed offset
	/// that is added before the transform.
	void transformWeights(GMatrix& transform, const GVec& offset);

	/// Adjusts weights such that values in the new range will result in the
	/// same behavior that previously resulted from values in the old range.
	virtual void renormalizeInput(size_t input, double oldMin, double oldMax, double newMin = 0.0, double newMax = 1.0);
	void copySingleNeuronWeights(size_t source, size_t dest);
	void printSummary(std::ostream& stream);
};



class GLayerSoftMax : public GLayerClassic
{
public:
	GLayerSoftMax(size_t inputs, size_t outputs);
	GLayerSoftMax(GDomNode* pNode);
	virtual ~GLayerSoftMax() {}

	/// Returns the type of this layer
	virtual const char* type() { return "softmax"; }

	/// Applies the logistic activation function to the net vector to compute the activation vector,
	/// and also adjusts the weights so that the activations sum to 1.
	virtual void activate();

	/// This method is a no-op, since cross-entropy training does not multiply by the derivative of the logistic function.
	virtual void deactivateError() {}
};




/// Facilitates mixing multiple types of layers side-by-side into a single layer.
class GLayerMixed : public GNeuralNetLayer
{
protected:
	GMatrix m_inputError;
	GMatrix m_activation;
	std::vector<GNeuralNetLayer*> m_components;

public:
using GNeuralNetLayer::feedForward;
using GNeuralNetLayer::updateDeltas;

	/// General-purpose constructor. (You should call addComponent at least twice to mix some layers, after constructing this object.)
	GLayerMixed();

	/// Deserializing constructor
	GLayerMixed(GDomNode* pNode);
	~GLayerMixed();

	/// Returns the type of this layer
	virtual const char* type() { return "mixed"; }

	/// Marshall this layer into a DOM.
	virtual GDomNode* serialize(GDom* pDoc);

	/// Makes a string representation of this layer
	virtual std::string to_str();

	/// Adds another component of this layer. In other words, make this layer bigger by adding pComponent to it,
	/// as a peer beside the other components in this layer.
	void addComponent(GNeuralNetLayer* pComponent);

	/// Returns the specified component.
	GNeuralNetLayer& component(size_t i) { return *m_components[i]; }

	/// Returns the number of values expected to be fed as input into this layer.
	virtual size_t inputs() const;

	/// Returns the number of nodes or units in this layer.
	virtual size_t outputs() const;

	/// Throws an exception if the specified dimensions would change anything. Also
	/// throws an exception if pRand is not NULL.
	virtual void resize(size_t inputs, size_t outputs, GRand* pRand = NULL, double deviation = 0.03);

	/// Returns the activation values from the most recent call to feedForward().
	virtual GVec& activation() { return m_activation[0]; }

	/// Returns a buffer used to store error terms for each unit in this layer.
	virtual GVec& error() { return m_activation[1]; }

	/// Feeds the inputs through each component to compute an aggregated activation
	virtual void feedForward(const GVec& in);

	/// Calls dropOut for each component.
	virtual void dropOut(GRand& rand, double probOfDrop);

	/// Computes the error terms associated with the output of this layer, given a target vector.
	/// (Note that this is the error of the output, not the error of the weights. To obtain the
	/// error term for the weights, deactivateError must be called.)
	virtual void computeError(const GVec& target);

	/// Copies the error vector into the corresponding buffer for each component,
	/// then calls deactivateError for each component.
	virtual void deactivateError();

	/// Calls backPropError for each component, and adds them up into the upstreams error buffer.
	/// (Note that the current implementation of this method may not be compatible with GPU-optimized layers.
	/// This method still needs to be audited for compatibility with such layers.)
	virtual void backPropError(GNeuralNetLayer* pUpStreamLayer);

	/// Updates the deltas for updating the weights by gradient descent.
	/// (Assumes the error has already been computed and deactivated.)
	virtual void updateDeltas(const GVec& upStreamActivation, double momentum);

	/// Add the weight and bias deltas to the weights.
	virtual void applyDeltas(double learningRate);

	/// Adaptively update a per-weight learning rate and update the weights and biases.
	virtual void applyAdaptive();

	/// Calls scaleWeights for each component.
	virtual void scaleWeights(double factor, bool scaleBiases);

	/// Calls diminishWeights for each component.
	virtual void diminishWeights(double amount, bool regularizeBiases);

	/// Returns the number of double-precision elements necessary to serialize the weights of this layer into a vector.
	virtual size_t countWeights();

	/// Serialize the weights in this layer into a vector. Return the number of elements written.
	virtual size_t weightsToVector(double* pOutVector);

	/// Deserialize from a vector to the weights in this layer. Return the number of elements consumed.
	virtual size_t vectorToWeights(const double* pVector);

	/// Copy the weights from pSource to this layer. (Assumes pSource is the same type of layer.)
	virtual void copyWeights(const GNeuralNetLayer* pSource);

	/// Calls resetWeights for each component.
	virtual void resetWeights(GRand& rand);

	/// Calls perturbWeights for each component.
	virtual void perturbWeights(GRand& rand, double deviation, size_t start = 0, size_t count = INVALID_INDEX);

	/// Calls maxNorm for each component.
	virtual void maxNorm(double min, double max);

	/// Regularizes the activation function
	virtual void regularizeActivationFunction(double lambda);

	/// Adjusts weights such that values in the new range will result in the
	/// same behavior that previously resulted from values in the old range.
	virtual void renormalizeInput(size_t input, double oldMin, double oldMax, double newMin = 0.0, double newMax = 1.0);
};



class GLayerRestrictedBoltzmannMachine : public GNeuralNetLayer
{
protected:
	GMatrix m_weights; // Each column is an upstream neuron. Each row is a downstream neuron.
	GMatrix m_delta;
	GMatrix m_bias; // Row 0 is the bias. Row 1 is the net. Row 2 is the activation. Row 3 is the error. Row 4 is the delta.
	GMatrix m_biasReverse; // Row 0 is the bias. Row 1 is the net. Row 2 is the activation. Row 3 is the error. Row 4 is the delta.
	GActivationFunction* m_pActivationFunction;

public:
using GNeuralNetLayer::feedForward;
using GNeuralNetLayer::updateDeltas;

	/// General-purpose constructor. Takes ownership of pActivationFunction.
	GLayerRestrictedBoltzmannMachine(size_t inputs, size_t outputs, GActivationFunction* pActivationFunction = NULL);

	/// Deserializing constructor
	GLayerRestrictedBoltzmannMachine(GDomNode* pNode);

	~GLayerRestrictedBoltzmannMachine();

	/// Returns the type of this layer
	virtual const char* type() { return "rbm"; }

	/// Marshall this layer into a DOM.
	virtual GDomNode* serialize(GDom* pDoc);

	/// Makes a string representation of this layer
	virtual std::string to_str();

	/// Returns the number of visible units.
	virtual size_t inputs() const { return m_weights.cols(); }

	/// Returns the number of hidden units.
	virtual size_t outputs() const { return m_weights.rows(); }

	/// Resizes this layer. If pRand is non-NULL, then it preserves existing weights when possible
	/// and initializes any others to small random values.
	virtual void resize(size_t inputs, size_t outputs, GRand* pRand = NULL, double deviation = 0.03);

	/// Returns the activation values on the hidden end.
	virtual GVec& activation() { return m_bias[2]; }

	/// Returns a buffer used to store error terms for each unit in this layer.
	virtual GVec& error() { return m_bias[3]; }

	/// Feeds pIn forward through this layer.
	virtual void feedForward(const GVec& in);

	/// Randomly sets the activation of some units to 0.
	virtual void dropOut(GRand& rand, double probOfDrop);

	/// Feed a vector from the hidden end to the visible end. The results are placed in activationReverse();
	void feedBackward(const GVec& in);

	/// Computes the error terms associated with the output of this layer, given a target vector.
	/// (Note that this is the error of the output, not the error of the weights. To obtain the
	/// error term for the weights, deactivateError must be called.)
	virtual void computeError(const GVec& target);

	/// Multiplies each element in the error vector by the derivative of the activation function.
	/// This results in the error having meaning with respect to the weights, instead of the output.
	virtual void deactivateError();

	/// Backpropagates the error from this layer into the upstream layer's error vector.
	/// (Assumes that the error in this layer has already been deactivated.
	/// The error this computes is with respect to the output of the upstream layer.)
	virtual void backPropError(GNeuralNetLayer* pUpStreamLayer);

	/// Updates the deltas for updating the weights by gradient descent.
	/// (Assumes the error has already been computed and deactivated.)
	virtual void updateDeltas(const GVec& upStreamActivation, double momentum);

	/// Add the weight and bias deltas to the weights.
	virtual void applyDeltas(double learningRate);

	/// Adaptively update a per-weight learning rate and update the weights and biases.
	virtual void applyAdaptive();

	/// Multiplies all the weights in this layer by the specified factor.
	virtual void scaleWeights(double factor, bool scaleBiases);

	/// Diminishes all the weights (that is, moves them in the direction toward 0) by the specified amount.
	virtual void diminishWeights(double amount, bool regularizeBiases);

	/// Returns the number of double-precision elements necessary to serialize the weights of this layer into a vector.
	virtual size_t countWeights();

	/// Serialize the weights in this layer into a vector. Return the number of elements written.
	virtual size_t weightsToVector(double* pOutVector);

	/// Deserialize from a vector to the weights in this layer. Return the number of elements consumed.
	virtual size_t vectorToWeights(const double* pVector);

	/// Copy the weights from pSource to this layer. (Assumes pSource is the same type of layer.)
	virtual void copyWeights(const GNeuralNetLayer* pSource);

	/// Initialize the weights with small random values.
	virtual void resetWeights(GRand& rand);

	/// Perturbs the weights that feed into the specifed units with Gaussian noise.
	/// Also perturbs the bias.
	/// start specifies the first unit whose incoming weights are perturbed.
	/// count specifies the maximum number of units whose incoming weights are perturbed.
	/// The default values for these parameters apply the perturbation to all units.
	virtual void perturbWeights(GRand& rand, double deviation, size_t start = 0, size_t count = INVALID_INDEX);

	/// Scales weights if necessary such that the manitude of the weights (not including the bias) feeding into each unit are <= max.
	virtual void maxNorm(double min, double max);

	/// Regularizes the activation function
	virtual void regularizeActivationFunction(double lambda);

	/// Returns a reference to the weights matrix of this layer
	GMatrix& weights() { return m_weights; }

	/// Returns the bias for the hidden end of this layer.
	GVec& bias() { return m_bias[0]; }

	/// Returns the bias for the hidden end of this layer.
	const GVec& bias() const { return m_bias[0]; }

	/// Returns the net vector (that is, the values computed before the activation function was applied)
	/// from the most recent call to feedForward().
	GVec& net() { return m_bias[1]; }

	/// Returns the delta vector for the bias.
	GVec& biasDelta() { return m_bias[4]; }

	/// Returns the bias for the visible end of this layer.
	GVec& biasReverse() { return m_biasReverse[0]; }

	/// Returns the delta vector for the reverse bias.
	GVec& biasReverseDelta() { return m_biasReverse[4]; }

	/// Returns the net for the visible end of this layer.
	GVec& netReverse() { return m_biasReverse[1]; }

	/// Returns the activation for the visible end of this layer.
	GVec& activationReverse() { return m_biasReverse[2]; }

	/// Returns the error term for the visible end of this layer.
	GVec& errorReverse() { return m_biasReverse[3]; }

	/// Performs binomial resampling of the activation values on the output end of this layer.
	void resampleHidden(GRand& rand);

	/// Performs binomial resampling of the activation values on the input end of this layer.
	void resampleVisible(GRand& rand);

	/// Draws a sample observation from "iters" iterations of Gibbs sampling.
	/// The resulting sample is placed in activationReverse(), and the corresponding
	/// encoding will be in activation().
	void drawSample(GRand& rand, size_t iters);

	/// Returns the free energy of this layer.
	double freeEnergy(const GVec& visibleSample);

	/// Refines this layer by contrastive divergence.
	/// pVisibleSample should point to a vector of inputs that will be presented to this layer.
	void contrastiveDivergence(GRand& rand, const GVec& visibleSample, double learningRate, size_t gibbsSamples = 1);

	/// Adjusts weights such that values in the new range will result in the
	/// same behavior that previously resulted from values in the old range.
	virtual void renormalizeInput(size_t input, double oldMin, double oldMax, double newMin = 0.0, double newMax = 1.0);
};



class GLayerConvolutional1D : public GNeuralNetLayer
{
protected:
	size_t m_inputSamples;
	size_t m_inputChannels;
	size_t m_outputSamples;
	size_t m_kernelsPerChannel;
	GMatrix m_kernels;
	GMatrix m_delta;
	GMatrix m_activation; // Row 0 is the activation. Row 1 is the net. Row 2 is the error.
	GMatrix m_bias; // Row 0 is the bias. Row 1 is the bias delta.
	GActivationFunction* m_pActivationFunction;

public:
using GNeuralNetLayer::feedForward;
using GNeuralNetLayer::updateDeltas;

	/// General-purpose constructor.
	/// For example, if you collect 19 samples from 3 sensors, then the total input size will be 57 (19*3=57).
	/// The three values collected at time 0 will come first, followed by the three values collected at
	/// time 1, and so forth. If kernelSize is 5, then the output will consist of 15 (19-5+1=15) samples.
	/// If kernelsPerChannel is 2, then there will be 6 (3*2=6) channels in the output, for a total of 90 (15*6=90)
	/// output values. The first six channel values will appear first in the output vector, followed by the next six,
	/// and so forth. (kernelSize must be <= inputSamples.)
	GLayerConvolutional1D(size_t inputSamples, size_t inputChannels, size_t kernelSize, size_t kernelsPerChannel, GActivationFunction* pActivationFunction = NULL);

	/// Deserializing constructor
	GLayerConvolutional1D(GDomNode* pNode);

	virtual ~GLayerConvolutional1D();

	/// Returns the type of this layer
	virtual const char* type() { return "conv1d"; }

	/// Marshall this layer into a DOM.
	virtual GDomNode* serialize(GDom* pDoc);

	/// Makes a string representation of this layer
	virtual std::string to_str();

	/// Returns the number of values expected to be fed as input into this layer.
	virtual size_t inputs() const { return m_inputSamples * m_inputChannels; }

	/// Returns the number of nodes or units in this layer.
	virtual size_t outputs() const { return m_outputSamples * m_inputChannels * m_kernelsPerChannel; }

	/// Resizes this layer. If pRand is non-NULL, an exception is thrown.
	virtual void resize(size_t inputs, size_t outputs, GRand* pRand = NULL, double deviation = 0.03);

	/// Returns the activation values from the most recent call to feedForward().
	virtual GVec& activation() { return m_activation[0]; }

	/// Returns a buffer used to store error terms for each unit in this layer.
	virtual GVec& error() { return m_activation[2]; }

	/// Feeds a the inputs through this layer.
	virtual void feedForward(const GVec& in);

	/// Randomly sets the activation of some units to 0.
	virtual void dropOut(GRand& rand, double probOfDrop);

	/// Throws an exception, because convolutional layers do not support dropConnect.
	virtual void dropConnect(GRand& rand, double probOfDrop);

	/// Computes the error terms associated with the output of this layer, given a target vector.
	/// (Note that this is the error of the output, not the error of the weights. To obtain the
	/// error term for the weights, deactivateError must be called.)
	virtual void computeError(const GVec& target);

	/// Multiplies each element in the error vector by the derivative of the activation function.
	/// This results in the error having meaning with respect to the weights, instead of the output.
	/// (Assumes the error for this layer has already been computed.)
	virtual void deactivateError();

	/// Backpropagates the error from this layer into the upstream layer's error vector.
	/// (Assumes that the error in this layer has already been computed and deactivated.
	/// The error this computes is with respect to the output of the upstream layer.)
	virtual void backPropError(GNeuralNetLayer* pUpStreamLayer);

	/// Updates the deltas for updating the weights by gradient descent.
	/// (Assumes the error has already been computed and deactivated.)
	virtual void updateDeltas(const GVec& upStreamActivation, double momentum);

	/// Add the weight and bias deltas to the weights.
	virtual void applyDeltas(double learningRate);

	/// Adaptively update a per-weight learning rate and update the weights and biases.
	virtual void applyAdaptive();

	/// Multiplies all the weights in this layer by the specified factor.
	virtual void scaleWeights(double factor, bool scaleBiases);

	/// Diminishes all the weights (that is, moves them in the direction toward 0) by the specified amount.
	virtual void diminishWeights(double amount, bool regularizeBiases);

	/// Returns the number of double-precision elements necessary to serialize the weights of this layer into a vector.
	virtual size_t countWeights();

	/// Serialize the weights in this layer into a vector. Return the number of elements written.
	virtual size_t weightsToVector(double* pOutVector);

	/// Deserialize from a vector to the weights in this layer. Return the number of elements consumed.
	virtual size_t vectorToWeights(const double* pVector);

	/// Copy the weights from pSource to this layer. (Assumes pSource is the same type of layer.)
	virtual void copyWeights(const GNeuralNetLayer* pSource);

	/// Initialize the weights with small random values.
	virtual void resetWeights(GRand& rand);

	/// Perturbs the weights that feed into the specifed units with Gaussian noise.
	/// start specifies the first unit whose incoming weights are perturbed.
	/// count specifies the maximum number of units whose incoming weights are perturbed.
	virtual void perturbWeights(GRand& rand, double deviation, size_t start, size_t count);

	/// Clips each kernel weight (not including the bias) to fall between -max and max.
	virtual void maxNorm(double min, double max);

	/// Regularizes the activation function
	virtual void regularizeActivationFunction(double lambda);

	/// Throws an exception.
	virtual void renormalizeInput(size_t input, double oldMin, double oldMax, double newMin = 0.0, double newMax = 1.0);

	/// Returns the net vector (that is, the values computed before the activation function was applied)
	/// from the most recent call to feedForward().
	GVec& net() { return m_activation[1]; }

	const GVec& bias() const { return m_bias[0]; }
	GVec& bias() { return m_bias[0]; }
	GVec& biasDelta() { return m_bias[1]; }
	const GMatrix& kernels() const { return m_kernels; }
	GMatrix& kernels() { return m_kernels; }
};




class GLayerConvolutional2D : public GNeuralNetLayer
{
protected:
	// primary properties
	size_t m_inputCols;
	size_t m_inputRows;
	size_t m_inputChannels;
	size_t m_kernelCols;
	size_t m_kernelRows;
	size_t m_kernelCount;
	size_t m_stride;
	size_t m_padding;

	// derived properties
	size_t m_outputRows;
	size_t m_outputCols;

	// parameters
	GVec m_bias, m_biasDelta;
	GMatrix m_kernels;
	GMatrix m_delta;
	GMatrix m_activation; // Row 0 is the net. Row 1 is the activation. Row 2 is the error.
	GActivationFunction *m_pActivationFunction;

public:
	/// General-purpose constructor.
	/// For example, if your input is a 64x48 color (RGB) image, then inputCols will be 64, inputRows will be 48,
	/// and inputChannels will be 3. The total input size will be 9216 (64*48*3=9216).
	/// The values should be presented as inputChannels 2d images (i.e. a 64x48x1 image for red, a 64x48 image for blue, and a 64x48 image for green) in row major order.
	/// kernelCount determines the number of output channels.
	/// kernelRows, kernelCols, stride, and padding determine the size of the output.
	GLayerConvolutional2D(size_t inputCols, size_t inputRows, size_t inputChannels, size_t kernelCols, size_t kernelRows, size_t kernelCount, size_t stride = 1, size_t padding = 0, GActivationFunction *pActivationFunction = NULL);

	/// Constructor that uses the upstream convolutional layer to determine input dimensions
<<<<<<< HEAD
	GLayerConvolutional2D(const GLayerConvolutional2D &upstream, size_t kernelCols, size_t kernelRows, size_t kernelCount, size_t stride = 1, size_t padding = 0, GActivationFunction *pActivationFunction = NULL);

	/// Constructor that will automatically use the upstream convolutional layer when added to a neural network
	GLayerConvolutional2D(size_t kernelCols, size_t kernelRows, size_t kernelCount, size_t stride = 1, size_t padding = 0, GActivationFunction *pActivationFunction = NULL);
=======
	GLayerConvolutional2D(const GLayerConvolutional2D& upstream, size_t kernelRows, size_t kernelCols, size_t kernelCount, size_t stride = 1, size_t padding = 0, GActivationFunction *pActivationFunction = NULL);

	/// Constructor that will automatically use the upstream convolutional layer when added to a neural network
	GLayerConvolutional2D(size_t kernelRows, size_t kernelCols, size_t kernelCount, size_t stride = 1, size_t padding = 0, GActivationFunction* pActivationFunction = NULL);
>>>>>>> 705cd614

	GLayerConvolutional2D(GDomNode *pNode);
	virtual ~GLayerConvolutional2D();

	virtual const char *type() { return "conv2d"; }
	virtual GDomNode *serialize(GDom *pDoc);
	virtual std::string to_str();
	virtual size_t inputs() const { return m_inputRows * m_inputCols * m_inputChannels; }
	virtual size_t outputs() const { return m_outputRows * m_outputCols * m_kernelCount; }
	virtual void resize(size_t inputs, size_t outputs, GRand *pRand = NULL, double deviation = 0.03);
	virtual void resizeInputs(GNeuralNetLayer *pUpStreamLayer, GRand* pRand = NULL, double deviation = 0.03);
	virtual GVec &activation() { return m_activation[1]; }
	virtual GVec &error() { return m_activation[2]; }

	virtual void feedForward(const GVec &in);
	virtual void dropOut(GRand &rand, double probOfDrop);
	virtual void dropConnect(GRand &rand, double probOfDrop);
	virtual void computeError(const GVec &target);
	virtual void deactivateError();
	virtual void backPropError(GNeuralNetLayer *pUpStreamLayer);
	virtual void updateDeltas(const GVec &upStreamActivation, double momentum);
	virtual void applyDeltas(double learningRate);
	virtual void applyAdaptive();
	virtual void scaleWeights(double factor, bool scaleBiases);
	virtual void diminishWeights(double amount, bool regularizeBiases);
	virtual size_t countWeights();
	virtual size_t weightsToVector(double *pOutVector);
	virtual size_t vectorToWeights(const double *pVector);
	virtual void copyWeights(const GNeuralNetLayer *pSource);
	virtual void resetWeights(GRand &rand);
	virtual void perturbWeights(GRand &rand, double deviation, size_t start = 0, size_t count = INVALID_INDEX);
	virtual void maxNorm(double min, double max);
	virtual void regularizeActivationFunction(double lambda);
	virtual void renormalizeInput(size_t input, double oldMin, double oldMax, double newMin = 0.0, double newMax = 1.0);

	size_t kernelRows() const { return m_kernelRows; }
	size_t kernelCols() const { return m_kernelCols; }

	size_t outputRows() const { return m_outputRows; }
	size_t outputCols() const { return m_outputCols; }
	size_t outputChannels() const { return m_kernelCount; }

	GVec &net() { return m_activation[0]; }
	const GMatrix &kernels() const { return m_kernels; }
	GMatrix &kernels() { return m_kernels; }
	const GVec &bias() const { return m_bias; }
	GVec &bias() { return m_bias; }
};



class GMaxPooling2D : public GNeuralNetLayer
{
protected:
	size_t m_inputCols;
	size_t m_inputRows;
	size_t m_inputChannels;
	size_t m_regionSize;
	GMatrix m_activation; // Row 0 is the activation. Row 1 is the error.

public:
using GNeuralNetLayer::feedForward;
using GNeuralNetLayer::updateDeltas;

	/// General-purpose constructor.
	/// For example, if your input is a 64x48 color (RGB) image, then inputCols will be 64, inputRows will be 48,
	/// and inputChannels will be 3. The total input size will be 9216 (64*48*3=9216).
	/// The values should be presented in the following order: c1x1y1, c2x1y1, c1x2y1, c2x2y1, c1x1y2, ...
	/// If kernelSize is 5, then the output will consist of 60 columns (64-5+1=60) and 44 rows (48-5+1=44).
	/// If kernelsPerChannel is 2, then there will be 6 (3*2=6) channels in the output, for a total of
	/// 15840 (60*44*6=15840) output values. (kernelSize must be <= inputSamples.)
	GMaxPooling2D(size_t inputCols, size_t inputRows, size_t inputChannels, size_t regionSize = 2);

	/// Deserializing constructor
	GMaxPooling2D(GDomNode* pNode);

	virtual ~GMaxPooling2D();

	/// Returns the type of this layer
	virtual const char* type() { return "maxpool2"; }

	/// Marshall this layer into a DOM.
	virtual GDomNode* serialize(GDom* pDoc);

	/// Makes a string representation of this layer
	virtual std::string to_str();

	/// Returns the number of values expected to be fed as input into this layer.
	virtual size_t inputs() const { return m_inputRows * m_inputCols * m_inputChannels; }

	/// Returns the number of nodes or units in this layer.
	virtual size_t outputs() const { return m_inputRows * m_inputCols * m_inputChannels / (m_regionSize * m_regionSize); }

	/// Resizes this layer. If pRand is non-NULL, an exception is thrown.
	virtual void resize(size_t inputs, size_t outputs, GRand* pRand = NULL, double deviation = 0.03);

	/// Returns the activation values from the most recent call to feedForward().
	virtual GVec& activation() { return m_activation[0]; }

	/// Returns a buffer used to store error terms for each unit in this layer.
	virtual GVec& error() { return m_activation[1]; }

	/// Feeds a the inputs through this layer.
	virtual void feedForward(const GVec& in);

	/// Randomly sets the activation of some units to 0.
	virtual void dropOut(GRand& rand, double probOfDrop);

	/// Throws an exception, because convolutional layers do not support dropConnect.
	virtual void dropConnect(GRand& rand, double probOfDrop);

	/// Computes the error terms associated with the output of this layer, given a target vector.
	/// (Note that this is the error of the output, not the error of the weights. To obtain the
	/// error term for the weights, deactivateError must be called.)
	virtual void computeError(const GVec& target);

	/// Multiplies each element in the error vector by the derivative of the activation function.
	/// This results in the error having meaning with respect to the weights, instead of the output.
	/// (Assumes the error for this layer has already been computed.)
	virtual void deactivateError();

	/// Backpropagates the error from this layer into the upstream layer's error vector.
	/// (Assumes that the error in this layer has already been computed and deactivated.
	/// The error this computes is with respect to the output of the upstream layer.)
	virtual void backPropError(GNeuralNetLayer* pUpStreamLayer);

	/// Updates the deltas for updating the weights by gradient descent.
	/// (Assumes the error has already been computed and deactivated.)
	virtual void updateDeltas(const GVec& upStreamActivation, double momentum);

	/// Add the weight and bias deltas to the weights.
	virtual void applyDeltas(double learningRate);

	/// Adaptively update a per-weight learning rate and update the weights and biases.
	virtual void applyAdaptive();

	/// Multiplies all the weights in this layer by the specified factor.
	virtual void scaleWeights(double factor, bool scaleBiases);

	/// Diminishes all the weights (that is, moves them in the direction toward 0) by the specified amount.
	virtual void diminishWeights(double amount, bool regularizeBiases);

	/// Returns the number of double-precision elements necessary to serialize the weights of this layer into a vector.
	virtual size_t countWeights();

	/// Serialize the weights in this layer into a vector. Return the number of elements written.
	virtual size_t weightsToVector(double* pOutVector);

	/// Deserialize from a vector to the weights in this layer. Return the number of elements consumed.
	virtual size_t vectorToWeights(const double* pVector);

	/// Copy the weights from pSource to this layer. (Assumes pSource is the same type of layer.)
	virtual void copyWeights(const GNeuralNetLayer* pSource);

	/// Initialize the weights with small random values.
	virtual void resetWeights(GRand& rand);

	/// Perturbs the weights that feed into the specifed units with Gaussian noise.
	/// start specifies the first unit whose incoming weights are perturbed.
	/// count specifies the maximum number of units whose incoming weights are perturbed.
	virtual void perturbWeights(GRand& rand, double deviation, size_t start, size_t count);

	/// Clips each kernel weight (not including the bias) to fall between -max and max.
	virtual void maxNorm(double min, double max);

	/// Regularizes the activation function
	virtual void regularizeActivationFunction(double lambda);

	/// Throws an exception.
	virtual void renormalizeInput(size_t input, double oldMin, double oldMax, double newMin = 0.0, double newMax = 1.0);
};



} // namespace GClasses

#endif // __GLAYER_H__<|MERGE_RESOLUTION|>--- conflicted
+++ resolved
@@ -817,22 +817,15 @@
 	/// The values should be presented as inputChannels 2d images (i.e. a 64x48x1 image for red, a 64x48 image for blue, and a 64x48 image for green) in row major order.
 	/// kernelCount determines the number of output channels.
 	/// kernelRows, kernelCols, stride, and padding determine the size of the output.
-	GLayerConvolutional2D(size_t inputCols, size_t inputRows, size_t inputChannels, size_t kernelCols, size_t kernelRows, size_t kernelCount, size_t stride = 1, size_t padding = 0, GActivationFunction *pActivationFunction = NULL);
+	GLayerConvolutional2D(size_t inputCols, size_t inputRows, size_t inputChannels, size_t kernelCols, size_t kernelRows, size_t kernelCount, size_t stride = 1, size_t padding = 0, GActivationFunction* pActivationFunction = NULL);
 
 	/// Constructor that uses the upstream convolutional layer to determine input dimensions
-<<<<<<< HEAD
-	GLayerConvolutional2D(const GLayerConvolutional2D &upstream, size_t kernelCols, size_t kernelRows, size_t kernelCount, size_t stride = 1, size_t padding = 0, GActivationFunction *pActivationFunction = NULL);
+	GLayerConvolutional2D(const GLayerConvolutional2D& upstream, size_t kernelCols, size_t kernelRows, size_t kernelCount, size_t stride = 1, size_t padding = 0, GActivationFunction* pActivationFunction = NULL);
 
 	/// Constructor that will automatically use the upstream convolutional layer when added to a neural network
-	GLayerConvolutional2D(size_t kernelCols, size_t kernelRows, size_t kernelCount, size_t stride = 1, size_t padding = 0, GActivationFunction *pActivationFunction = NULL);
-=======
-	GLayerConvolutional2D(const GLayerConvolutional2D& upstream, size_t kernelRows, size_t kernelCols, size_t kernelCount, size_t stride = 1, size_t padding = 0, GActivationFunction *pActivationFunction = NULL);
-
-	/// Constructor that will automatically use the upstream convolutional layer when added to a neural network
-	GLayerConvolutional2D(size_t kernelRows, size_t kernelCols, size_t kernelCount, size_t stride = 1, size_t padding = 0, GActivationFunction* pActivationFunction = NULL);
->>>>>>> 705cd614
-
-	GLayerConvolutional2D(GDomNode *pNode);
+	GLayerConvolutional2D(size_t kernelCols, size_t kernelRows, size_t kernelCount, size_t stride = 1, size_t padding = 0, GActivationFunction* pActivationFunction = NULL);
+
+	GLayerConvolutional2D(GDomNode* pNode);
 	virtual ~GLayerConvolutional2D();
 
 	virtual const char *type() { return "conv2d"; }
