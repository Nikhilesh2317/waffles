--- conflicted
+++ resolved
@@ -2002,11 +2002,7 @@
 	if(invertStride)
 	{
 		if((x + dx) % sx > 0 || (y + dy) % sy > 0)
-<<<<<<< HEAD
-			return INVALID_INDEX;
-=======
 			return npos;
->>>>>>> 92fb0ded
 		x = (x + dx) / sx - px;
 		y = (y + dy) / sy - py;
 	}
@@ -2023,11 +2019,7 @@
 	}
 	
 	if(x >= width || y >= height)
-<<<<<<< HEAD
-		return INVALID_INDEX;
-=======
-		return -npos;
->>>>>>> 92fb0ded
+		return npos;
 	
 	if(interlaced)
 		return (y * width + x) * channels + z;
@@ -2038,11 +2030,7 @@
 double GLayerConvolutional2D::Image::read(size_t x, size_t y, size_t z) const
 {
 	size_t i = index(x, y, z);
-<<<<<<< HEAD
-	if(i == INVALID_INDEX)
-=======
 	if(i == npos)
->>>>>>> 92fb0ded
 		return 0.0;
 	else
 		return (*data)[i];
@@ -2051,11 +2039,7 @@
 double &GLayerConvolutional2D::Image::at(size_t x, size_t y, size_t z)
 {
 	size_t i = index(x, y, z);
-<<<<<<< HEAD
-	if(i == INVALID_INDEX)
-=======
 	if(i == npos)
->>>>>>> 92fb0ded
 		throw Ex("tried to access invalid image location!");
 	else
 		return (*data)[i];
@@ -2362,22 +2346,14 @@
 void GLayerConvolutional2D::setPadding(size_t px, size_t py)
 {
 	m_inputImage.px = px;
-<<<<<<< HEAD
-	m_inputImage.py = (py == INVALID_INDEX ? px : py);
-=======
-	m_inputImage.py = py == none ? px : py;
->>>>>>> 92fb0ded
+	m_inputImage.py = (py == none ? px : py);
 	updateOutputSize();
 }
 
 void GLayerConvolutional2D::setStride(size_t sx, size_t sy)
 {
 	m_inputImage.sx = sx;
-<<<<<<< HEAD
-	m_inputImage.sy = (sy == INVALID_INDEX ? sx : sy);
-=======
-	m_inputImage.sy = sy == none ? sx : sy;
->>>>>>> 92fb0ded
+	m_inputImage.sy = (sy == none ? sx : sy);
 	updateOutputSize();
 }
 
@@ -2449,11 +2425,7 @@
 void GLayerConvolutional2D::convolve(const Image &in, const Image &filter, Image &out, size_t channels)
 {
 	size_t x, y;
-<<<<<<< HEAD
-	if(channels == INVALID_INDEX)
-=======
 	if(channels == none)
->>>>>>> 92fb0ded
 		channels = filter.channels;
 	for(y = 0, in.dy = out.py; y < out.height; ++y, ++in.dy)
 		for(x = 0, in.dx = out.px; x < out.width; ++x, ++in.dx)
