/*
  The contents of this file are dedicated by all of its authors, including

    Michael S. Gashler,
    Michael R. Smith,
    anonymous contributors,

  to the public domain (http://creativecommons.org/publicdomain/zero/1.0/).

  Note that some moral obligations still exist in the absence of legal ones.
  For example, it would still be dishonest to deliberately misrepresent the
  origin of a work. Although we impose no legal requirements to obtain a
  license, it is beseeming for those who build on the works of others to
  give back useful improvements, or find a way to pay it forward. If
  you would like to cite us, a published paper about Waffles can be found
  at http://jmlr.org/papers/volume12/gashler11a/gashler11a.pdf. If you find
  our code to be useful, the Waffles team would love to hear how you use it.
*/

#include "GNeuralNet.h"
#ifndef MIN_PREDICT
#include "GMath.h"
#endif // MIN_PREDICT
#include "GActivation.h"
#ifndef MIN_PREDICT
#include "GDistribution.h"
#endif // MIN_PREDICT
#include "GError.h"
#include "GRand.h"
#include "GVec.h"
#include "GDom.h"
#ifndef MIN_PREDICT
#include "GHillClimber.h"
#endif  // MIN_PREDICT
#include "GTransform.h"
#ifndef MIN_PREDICT
#include "GSparseMatrix.h"
#include "GDistance.h"
#include "GAssignment.h"
#endif // MIN_PREDICT
#include "GHolders.h"
#include "GBits.h"
#include "GFourier.h"
#include <memory>
#include <string>
#include <sstream>

using std::vector;

namespace GClasses {


GNeuralNet::GNeuralNet()
: GIncrementalLearner(),
m_learningRate(0.1),
m_momentum(0.0),
m_validationPortion(0.35),
m_minImprovement(0.002),
m_epochsPerValidationCheck(100),
m_ready(false),
m_deltaMin(1e-6),
m_deltaMax(5e1)
{
}

GNeuralNet::GNeuralNet(const GDomNode* pNode)
: GIncrementalLearner(pNode),
m_validationPortion(0.35),
m_minImprovement(0.002),
m_epochsPerValidationCheck(100)
{
	m_learningRate = pNode->field("learningRate")->asDouble();
	m_momentum = pNode->field("momentum")->asDouble();

	// Create the layers
	GDomListIterator it1(pNode->field("layers"));
	while(it1.remaining() > 0)
	{
		m_layers.push_back(GNeuralNetLayer::deserialize(it1.current()));
		it1.advance();
	}
}

GNeuralNet::~GNeuralNet()
{
	for(size_t i = 0; i < m_layers.size(); i++)
		delete(m_layers[i]);
	m_layers.clear();
}

void GNeuralNet::clear()
{
	// Don't delete the layers here, because their topology will affect future training
}

#ifndef MIN_PREDICT
// virtual
GDomNode* GNeuralNet::serialize(GDom* pDoc) const
{
	GDomNode* pNode = baseDomNode(pDoc, "GNeuralNet");

	// Add the layers
	GDomNode* pLayerList = pNode->addField(pDoc, "layers", pDoc->newList());
	for(size_t i = 0; i < m_layers.size(); i++)
		pLayerList->addItem(pDoc, m_layers[i]->serialize(pDoc));

	// Add other settings

	pNode->addField(pDoc, "learningRate", pDoc->newDouble(m_learningRate));
	pNode->addField(pDoc, "momentum", pDoc->newDouble(m_momentum));

	return pNode;
}
#endif // MIN_PREDICT

// virtual
bool GNeuralNet::supportedFeatureRange(double* pOutMin, double* pOutMax)
{
	*pOutMin = -1.0;
	*pOutMax = 1.0;
	return false;
}

// virtual
bool GNeuralNet::supportedLabelRange(double* pOutMin, double* pOutMax)
{
	if(m_layers.size() > 0)
	{
		*pOutMin = -1.0;
		*pOutMax = 1.0;
	}
	else
	{
		// Assume the tanh function is the default
		*pOutMin = -1.0;
		*pOutMax = 1.0;
	}
	return false;
}

size_t GNeuralNet::countWeights() const
{
	size_t wc = 0;
	for(size_t i = 0; i < m_layers.size(); i++)
		wc += m_layers[i]->countWeights();
	return wc;
}

void GNeuralNet::weights(double* pOutWeights, size_t lay) const
{
	pOutWeights += m_layers[lay]->weightsToVector(pOutWeights);
}

void GNeuralNet::weights(double* pOutWeights) const
{
	for(size_t i = 0; i < m_layers.size(); i++)
		pOutWeights += m_layers[i]->weightsToVector(pOutWeights);
}

void GNeuralNet::setWeights(const double* pWeights, size_t lay)
{
	pWeights += m_layers[lay]->vectorToWeights(pWeights);
}

void GNeuralNet::setWeights(const double* pWeights)
{
	for(size_t i = 0; i < m_layers.size(); i++)
		pWeights += m_layers[i]->vectorToWeights(pWeights);
}

void GNeuralNet::copyWeights(const GNeuralNet* pOther)
{
	for(size_t i = 0; i < m_layers.size(); i++)
		m_layers[i]->copyWeights(pOther->m_layers[i]);
}

void GNeuralNet::copyStructure(const GNeuralNet* pOther)
{
	for(size_t i = 0; i < m_layers.size(); i++)
		delete(m_layers[i]);
	m_layers.clear();
	delete(m_pRelFeatures);
	m_pRelFeatures = pOther->m_pRelFeatures->cloneMinimal();
	delete(m_pRelLabels);
	m_pRelLabels = pOther->m_pRelLabels->cloneMinimal();
	for(size_t i = 0; i < pOther->m_layers.size(); i++)
	{
		// todo: this is not a very efficient way to copy a layer
		GDom doc;
		GDomNode* pNode = pOther->m_layers[i]->serialize(&doc);
		m_layers.push_back(GNeuralNetLayer::deserialize(pNode));
	}
	m_learningRate = pOther->m_learningRate;
	m_momentum = pOther->m_momentum;
	m_validationPortion = pOther->m_validationPortion;
	m_minImprovement = pOther->m_minImprovement;
	m_epochsPerValidationCheck = pOther->m_epochsPerValidationCheck;
}

void GNeuralNet::copyErrors(const GNeuralNet* pOther)
{
	for(size_t i = 0; i < m_layers.size(); i++)
	{
		GNeuralNetLayer* pLay = m_layers[i];
		GNeuralNetLayer* pOth = pOther->m_layers[i];
		pLay->error().copy(pOth->error());
	}
}

void GNeuralNet::perturbAllWeights(double deviation)
{
	for(size_t i = 0; i < m_layers.size(); i++)
		m_layers[i]->perturbWeights(m_rand, deviation);
}

void GNeuralNet::maxNorm(double min, double max, bool output_layer)
{
	size_t layer_count = m_layers.size();
	if(!output_layer)
		layer_count--;
	for(size_t i = 0; i < layer_count; i++)
		m_layers[i]->maxNorm(min, max);
}

void GNeuralNet::invertNode(size_t lay, size_t node)
{
	GLayerClassic& layerUpStream = *(GLayerClassic*)m_layers[lay];
	GMatrix& w = layerUpStream.m_weights;
	for(size_t i = 0; i < w.rows(); i++)
		w[i][node] = -w[i][node];
	layerUpStream.bias()[node] = -layerUpStream.bias()[node];
	if(lay + 1 < m_layers.size())
	{
		GLayerClassic& layerDownStream = *(GLayerClassic*)m_layers[lay + 1];
		GActivationFunction* pActFunc = layerDownStream.m_pActivationFunction;
		size_t downOuts = layerDownStream.outputs();
		GVec& ww = layerDownStream.m_weights[node];
		GVec& bb = layerDownStream.bias();
		for(size_t i = 0; i < downOuts; i++)
		{
			bb[i] += 2 * pActFunc->squash(0.0, i) * ww[i];
			ww[i] = -ww[i];
		}
	}
}

void GNeuralNet::swapNodes(size_t lay, size_t a, size_t b)
{
	GLayerClassic& layerUpStream = *(GLayerClassic*)m_layers[lay];
	layerUpStream.m_weights.swapColumns(a, b);
	std::swap(layerUpStream.bias()[a], layerUpStream.bias()[b]);
	if(lay + 1 < m_layers.size())
	{
		GLayerClassic& layerDownStream = *(GLayerClassic*)m_layers[lay + 1];
		layerDownStream.m_weights.swapRows(a, b);
	}
}

void GNeuralNet::addLayer(GNeuralNetLayer* pLayer, size_t position)
{
	if(position == INVALID_INDEX)
		position = m_layers.size();
	if(position > m_layers.size())
		throw Ex("Invalid layer position");
	if(position > 0)
	{
		if(m_layers[position - 1]->outputs() != pLayer->inputs())
		{
			if(pLayer->inputs() == FLEXIBLE_SIZE)
			{
				if(m_layers[position - 1]->outputs() == FLEXIBLE_SIZE)
					throw Ex("Two FLEXIBLE_SIZE ends cannot be connected");
				pLayer->resizeInputs(m_layers[position - 1]);
			}
			else if(m_layers[position - 1]->outputs() == FLEXIBLE_SIZE)
				m_layers[position - 1]->resize(m_layers[position - 1]->inputs(), pLayer->inputs());
			else
				throw Ex("Mismatching layers. The previous layer outputs ", to_str(m_layers[position - 1]->outputs()), " values. The added layer inputs ", to_str(pLayer->inputs()));
		}
	}
	if(position < m_layers.size())
	{
		if(m_layers[position]->inputs() != pLayer->outputs())
		{
			if(pLayer->outputs() == FLEXIBLE_SIZE)
			{
				if(m_layers[position]->inputs() == FLEXIBLE_SIZE)
					throw Ex("Two FLEXIBLE_SIZE ends cannot be connected");
				pLayer->resize(pLayer->inputs(), m_layers[position]->inputs());
			}
			else if(m_layers[position]->inputs() == FLEXIBLE_SIZE)
				m_layers[position]->resize(pLayer->outputs(), m_layers[position]->outputs());
			else
				throw Ex("Mismatching layers. The next layer inputs ", to_str(m_layers[position]->inputs()), " values. The added layer outputs ", to_str(pLayer->outputs()));
		}
	}
	m_layers.insert(m_layers.begin() + position, pLayer);
}

GNeuralNetLayer* GNeuralNet::releaseLayer(size_t index)
{
	GNeuralNetLayer* pLayer = m_layers[index];
	m_layers.erase(m_layers.begin() + index);
	return pLayer;
}

#ifndef MIN_PREDICT
void GNeuralNet::align(const GNeuralNet& that)
{
	if(layerCount() != that.layerCount())
		throw Ex("mismatching number of layers");
	for(size_t i = 0; i + 1 < m_layers.size(); i++)
	{
		// Copy weights into matrices
		GLayerClassic& layerThisCur = *(GLayerClassic*)m_layers[i];

		GLayerClassic& layerThatCur = *(GLayerClassic*)that.m_layers[i];
		if(layerThisCur.outputs() != layerThatCur.outputs())
			throw Ex("mismatching layer size");

		GMatrix costs(layerThisCur.outputs(), layerThatCur.outputs());
		for(size_t k = 0; k < layerThisCur.outputs(); k++)
		{
			for(size_t j = 0; j < layerThatCur.outputs(); j++)
			{
				double d = layerThisCur.bias()[k] - layerThatCur.bias()[j];
				double pos = d * d;
				d = layerThisCur.bias()[k] + layerThatCur.bias()[j];
				double neg = d * d;
				GMatrix& wThis = layerThisCur.m_weights;
				const GMatrix& wThat = layerThatCur.m_weights;
				for(size_t l = 0; l < layerThisCur.inputs(); l++)
				{
					d = wThis[l][k] - wThat[l][j];
					pos += (d * d);
					d = wThis[l][k] + wThat[l][j];
					neg += (d * d);
				}
				costs[j][k] = std::min(pos, neg);
			}
		}
		GSimpleAssignment indexes = linearAssignment(costs);

		// Align this layer with that layer
		for(size_t j = 0; j < layerThisCur.outputs(); j++)
		{
			size_t k = (size_t)indexes((unsigned int)j);
			if(k != j)
			{
				// Fix up the indexes
				size_t m = j + 1;
				for( ; m < layerThisCur.outputs(); m++)
				{
					if((size_t)indexes((unsigned int)m) == j)
						break;
				}
				GAssert(m < layerThisCur.outputs());
				indexes.assign((unsigned int)m, (unsigned int)k);

				// Swap nodes j and k
				swapNodes(i, j, k);
			}

			// Test whether not j needs to be inverted by computing the dot product of the two weight vectors
			double dp = 0.0;
			size_t inputs = layerThisCur.inputs();
			for(size_t kk = 0; kk < inputs; kk++)
				dp += layerThisCur.m_weights[kk][j] * layerThatCur.m_weights[kk][j];
			dp += layerThisCur.bias()[j] * layerThatCur.bias()[j];
			if(dp < 0)
				invertNode(i, j); // invert it
		}
	}
}

void GNeuralNet::scaleWeights(double factor, bool scaleBiases, size_t startLayer, size_t layer_count)
{
	size_t end = std::min(startLayer + layer_count, m_layers.size());
	for(size_t i = startLayer; i < end; i++)
		m_layers[i]->scaleWeights(factor, scaleBiases);
}

void GNeuralNet::diminishWeights(double amount, bool diminishBiases, size_t startLayer, size_t layer_count)
{
	size_t end = std::min(startLayer + layer_count, m_layers.size());
	for(size_t i = startLayer; i < end; i++)
		m_layers[i]->diminishWeights(amount, diminishBiases);
}

void GNeuralNet::scaleWeightsSingleOutput(size_t output, double factor)
{
	size_t lay = m_layers.size() - 1;
	GMatrix& m = ((GLayerClassic*)m_layers[lay])->m_weights;
	GAssert(output < m.cols());
	for(size_t i = 0; i < m.rows(); i++)
		m[i][output] *= factor;
	((GLayerClassic*)m_layers[lay])->bias()[output] *= factor;
	for(lay--; lay < m_layers.size(); lay--)
	{
		GMatrix& m2 = ((GLayerClassic*)m_layers[lay])->m_weights;
		for(size_t i = 0; i < m2.rows(); i++)
			m2[i] *= factor;
		((GLayerClassic*)m_layers[lay])->bias() *= factor;
	}
}

void GNeuralNet::regularizeActivationFunctions(double lambda)
{
	for(size_t i = 0; i < m_layers.size(); i++)
		m_layers[i]->regularizeActivationFunction(lambda);
}

void GNeuralNet::contractWeights(double factor, bool contractBiases)
{
	size_t i = m_layers.size() - 1;
	GNeuralNetLayer* pLay = m_layers[i];
	pLay->error().fill(1.0);
	pLay->deactivateError();
	while(i > 0)
	{
		GNeuralNetLayer* pUpStream = m_layers[i - 1];
		pLay->backPropError(pUpStream);
		pUpStream->deactivateError();
		((GLayerClassic*)pLay)->contractWeights(factor, contractBiases);
		pLay = pUpStream;
		i--;
	}
	((GLayerClassic*)pLay)->contractWeights(factor, contractBiases);
}
#endif // MIN_PREDICT

void GNeuralNet::forwardProp(const GVec& row, size_t maxLayers)
{
	GNeuralNetLayer* pLay = m_layers[0];
	if(!pLay)
		throw Ex("No layers have been added to this neural network");
	pLay->feedForward(row);
	maxLayers = std::min(m_layers.size(), maxLayers);
	for(size_t i = 1; i < maxLayers; i++)
	{
		GNeuralNetLayer* pDS = m_layers[i];
		pDS->feedForward(pLay);
		pLay = pDS;
	}
}

double GNeuralNet::forwardPropSingleOutput(const GVec& row, size_t output)
{
	if(m_layers.size() == 1)
	{
		GLayerClassic& lay = *(GLayerClassic*)m_layers[0];
		lay.feedForwardToOneOutput(row, output);
		return lay.activation()[output];
	}
	else
	{
		GLayerClassic* pLay = (GLayerClassic*)m_layers[0];
		pLay->feedForward(row);
		for(size_t i = 1; i + 1 < m_layers.size(); i++)
		{
			GLayerClassic* pDS = (GLayerClassic*)m_layers[i];
			pDS->feedForward(pLay->activation());
			pLay = pDS;
		}
		GLayerClassic* pDS = (GLayerClassic*)m_layers[m_layers.size() - 1];
		pDS->feedForwardToOneOutput(pLay->activation(), output);
		return pDS->activation()[output];
	}
}

#ifndef MIN_PREDICT
// virtual
void GNeuralNet::predictDistribution(const GVec& in, GPrediction* pOut)
{
	throw Ex("Sorry, this model does not predict a distribution");
}
#endif // MIN_PREDICT

void GNeuralNet::copyPrediction(GVec& out)
{
	GNeuralNetLayer& outputLay = *m_layers[m_layers.size() - 1];
	out.copy(outputLay.activation());
}

double GNeuralNet::sumSquaredPredictionError(const GVec& target)
{
	GNeuralNetLayer& outputLay = *m_layers[m_layers.size() - 1];
	return target.squaredDistance(outputLay.activation());
}

// virtual
void GNeuralNet::predict(const GVec& in, GVec& out)
{
	forwardProp(in);
	copyPrediction(out);
}

// virtual
void GNeuralNet::trainInner(const GMatrix& features, const GMatrix& labels)
{
	if(!features.relation().areContinuous())
		throw Ex("GNeuralNet only supports continuous features. Perhaps you should wrap it in a GAutoFilter.");
	if(!labels.relation().areContinuous())
		throw Ex("GNeuralNet only supports continuous labels. Perhaps you should wrap it in a GAutoFilter.");
	size_t validationRows = (size_t)(m_validationPortion * features.rows());
	size_t trainRows = features.rows() - validationRows;
	if(validationRows > 0)
	{
		GDataRowSplitter splitter(features, labels, m_rand, trainRows);
		trainWithValidation(splitter.features1(), splitter.labels1(), splitter.features2(), splitter.labels2());
	}
	else
		trainWithValidation(features, labels, features, labels);
}

#ifndef MIN_PREDICT
// virtual
void GNeuralNet::trainSparse(GSparseMatrix& features, GMatrix& labels)
{
	if(features.rows() != labels.rows())
		throw Ex("Expected the features and labels to have the same number of rows");
	GUniformRelation featureRel(features.cols());
	beginIncrementalLearning(featureRel, labels.relation());

	GTEMPBUF(size_t, indexes, features.rows());
	GIndexVec::makeIndexVec(indexes, features.rows());
	GVec pFullRow(features.cols());
	for(size_t epochs = 0; epochs < 100; epochs++) // todo: need a better stopping criterion
	{
		GIndexVec::shuffle(indexes, features.rows(), &m_rand);
		for(size_t i = 0; i < features.rows(); i++)
		{
			features.fullRow(pFullRow, indexes[i]);
			forwardProp(pFullRow);
			backpropagate(labels.row(indexes[i]));
			descendGradient(pFullRow, m_learningRate, m_momentum);
		}
	}
}
#endif // MIN_PREDICT

double GNeuralNet::validationSquaredError(const GMatrix& features, const GMatrix& labels)
{
	double sse = 0;
	size_t nCount = features.rows();
	for(size_t n = 0; n < nCount; n++)
	{
		forwardProp(features[n]);
		sse += sumSquaredPredictionError(labels[n]);
	}
	return sse;
}

size_t GNeuralNet::trainWithValidation(const GMatrix& trainFeatures, const GMatrix& trainLabels, const GMatrix& validateFeatures, const GMatrix& validateLabels)
{
	if(trainFeatures.rows() != trainLabels.rows() || validateFeatures.rows() != validateLabels.rows())
		throw Ex("Expected the features and labels to have the same number of rows");
	if(m_layers.size() == 0)
		throw Ex("At least one layer must be added to a neural network before it can be trained");
	beginIncrementalLearningInner(trainFeatures.relation(), trainLabels.relation());

	// Do the epochs
	size_t nEpochs;
	double dBestError = 1e308;
	size_t nEpochsSinceValidationCheck = 0;
	double dSumSquaredError;
	GRandomIndexIterator ii(trainFeatures.rows(), m_rand);
	for(nEpochs = 0; true; nEpochs++)
	{
		ii.reset();
		size_t index;
		while(ii.next(index))
			trainIncremental(trainFeatures[index], trainLabels[index]);

		// Check for termination condition
		if(nEpochsSinceValidationCheck >= m_epochsPerValidationCheck)
		{
			nEpochsSinceValidationCheck = 0;
			dSumSquaredError = validationSquaredError(validateFeatures, validateLabels);
			if(1.0 - dSumSquaredError / dBestError >= m_minImprovement) // This condition is designed such that if dSumSquaredError is NAN, it will break out of the loop
			{
				if(dSumSquaredError < dBestError)
				{
					if(dSumSquaredError == 0.0)
						break;
					dBestError = dSumSquaredError;
				}
			}
			else
				break;
		}
		else
			nEpochsSinceValidationCheck++;
	}

	return nEpochs;
}

// virtual
void GNeuralNet::beginIncrementalLearningInner(const GRelation& featureRel, const GRelation& labelRel)
{
	if(labelRel.size() < 1)
		throw Ex("The label relation must have at least 1 attribute");

	// Resize the input and output layers to fit the data
	size_t inputs = featureRel.size();
	size_t outputs = labelRel.size();
	if(m_layers.size() == 1)
		m_layers[0]->resize(inputs, outputs);
	else if(m_layers.size() > 1)
	{
		m_layers[0]->resize(inputs, m_layers[0]->outputs());
		m_layers[m_layers.size() - 1]->resize(m_layers[m_layers.size() - 1]->inputs(), outputs);
	}

	// Reset the weights
	for(size_t i = 0; i < m_layers.size(); i++)
		m_layers[i]->resetWeights(m_rand);

	m_meanSquare.resize(countWeights());
	m_meanSquare.fill(0.0);

	m_ready = true;
}

// virtual
void GNeuralNet::trainIncremental(const GVec& in, const GVec& out)
{
	GAssert( m_ready, "beginIncrementalLearning must be called before you can use trainIncremental" );

	forwardProp(in);
	backpropagate(out);
	descendGradient(in, m_learningRate, m_momentum);
}

void GNeuralNet::trainIncrementalBatch(const GMatrix& features, const GMatrix& labels, size_t start, size_t count)
{
	GAssert(m_ready, "beginIncrementalLearning must be called before you can use trainIncrementalBatch");
	if(count == INVALID_INDEX)
		count = features.rows();
	GAssert(start + count <= features.rows() && count > 0);

	const GVec& feat0 = features[start];
	const GVec& targ0 = labels[start];
	forwardProp(feat0);
	backpropagate(targ0);
	updateDeltas(feat0, 0.0);
	for(size_t i = 1; i < count; ++i, ++start)
	{
		const GVec& feat = features[start];
		const GVec& targ = labels[start];
		forwardProp(feat);
		backpropagate(targ);
		updateDeltas(feat, 1.0);
	}
	applyDeltas(m_learningRate / features.rows());
}

void GNeuralNet::trainIncrementalBatch(const GMatrix& features, const GMatrix& labels, GRandomIndexIterator &ii, size_t count)
{
	GAssert(m_ready, "beginIncrementalLearning must be called before you can use trainIncrementalBatch");
	if(count == INVALID_INDEX)
	{
		count = features.rows();
		ii.reset();
	}
	GAssert(count <= features.rows() && count > 0);

	size_t j;
	if(!ii.next(j)) ii.reset(), ii.next(j);

	const GVec& feat0 = features[j];
	const GVec& targ0 = labels[j];
	forwardProp(feat0);
	backpropagate(targ0);
	updateDeltas(feat0, 0.0);
	for(size_t i = 1; i < count; ++i)
	{
		if(!ii.next(j)) ii.reset(), ii.next(j);
		const GVec& feat = features[j];
		const GVec& targ = labels[j];
		forwardProp(feat);
		backpropagate(targ);
		updateDeltas(feat, 1.0);
	}
	applyDeltas(m_learningRate / features.rows());
}

void GNeuralNet::trainIncrementalBatchRMSProp(const GMatrix& features, const GMatrix& labels, size_t start, size_t count)
{
	GAssert(m_ready, "beginIncrementalLearning must be called before you can use trainIncrementalBatch");
	if(count == INVALID_INDEX)
		count = features.rows();
	GAssert(start + count <= features.rows() && count > 0, "The requested mini-batch was outside the size of the dataset.");

#ifdef _DEBUG
	// inside ifdef to avoid useless for loop in optimized mode
	for(size_t i = 0; i < layerCount(); ++i)
		GAssert(dynamic_cast<GLayerClassic *>(m_layers[i]) != NULL || m_layers[i]->countWeights() == 0);
#endif

	const GVec& feat0 = features[start];
	const GVec& targ0 = labels[start];
	forwardProp(feat0);
	backpropagate(targ0);
	updateDeltas(feat0, 0.0);
	for(size_t i = 1; i < count; ++i, ++start)
	{
		const GVec& feat = features[start];
		const GVec& targ = labels[start];
		forwardProp(feat);
		backpropagate(targ);
		updateDeltas(feat, 1.0);
	}

	double *meanSquare = m_meanSquare.data();
	double factor = 1.0 / count;
	for(size_t i = 0; i < layerCount(); ++i)
	{
<<<<<<< HEAD
		GLayerClassic &layer = *((GLayerClassic *) m_layers[i]);

		// BEGIN RMSPROP
		for(size_t j = 0; j < layer.biasDelta().size(); ++j, ++meanSquare)
			updateMeanSquareAndDelta(*meanSquare, layer.biasDelta()[j]);
		for(size_t j = 0; j < layer.deltas().rows(); ++j)
			for(size_t k = 0; k < layer.deltas().cols(); ++k, ++meanSquare)
				updateMeanSquareAndDelta(*meanSquare, layer.deltas()[j][k]);
		// END RMSPROP

		layer.applyDeltas(m_learningRate * factor);
=======
		if(m_layers[i]->countWeights() > 0)
		{
			GLayerClassic &layer = *(dynamic_cast<GLayerClassic *>(m_layers[i]));
			
			// BEGIN RMSPROP
			for(size_t j = 0; j < layer.biasDelta().size(); ++j, ++meanSquare)
				updateMeanSquareAndDelta(*meanSquare, layer.biasDelta()[j]);
			for(size_t j = 0; j < layer.deltas().rows(); ++j)
				for(size_t k = 0; k < layer.deltas().cols(); ++k, ++meanSquare)
					updateMeanSquareAndDelta(*meanSquare, layer.deltas()[j][k]);
			// END RMSPROP
			
			layer.applyDeltas(m_learningRate * factor);
		}
>>>>>>> 25f67f1f
	}
}

void GNeuralNet::trainIncrementalBatchRMSProp(const GMatrix& features, const GMatrix& labels, GRandomIndexIterator &ii, size_t count)
{
	GAssert(m_ready, "beginIncrementalLearning must be called before you can use trainIncrementalBatch");
	if(count == INVALID_INDEX)
	{
		count = features.rows();
		ii.reset();
	}
	GAssert(count <= features.rows() && count > 0, "The requested mini-batch was outside the size of the dataset.");

#ifdef _DEBUG
	// inside ifdef to avoid useless for loop in optimized mode
	for(size_t i = 0; i < layerCount(); ++i)
		GAssert(dynamic_cast<GLayerClassic *>(m_layers[i]) != NULL || m_layers[i]->countWeights() == 0);
#endif

	size_t j;
	if(!ii.next(j)) ii.reset(), ii.next(j);

	const GVec& feat0 = features[j];
	const GVec& targ0 = labels[j];
	forwardProp(feat0);
	backpropagate(targ0);
	updateDeltas(feat0, 0.0);
	for(size_t i = 1; i < count; ++i)
	{
		if(!ii.next(j)) ii.reset(), ii.next(j);
		const GVec& feat = features[j];
		const GVec& targ = labels[j];
		forwardProp(feat);
		backpropagate(targ);
		updateDeltas(feat, 1.0);
	}

	double *meanSquare = m_meanSquare.data();
	double factor = 1.0 / count;
	for(size_t i = 0; i < layerCount(); ++i)
	{
<<<<<<< HEAD
		GLayerClassic &layer = *((GLayerClassic *) m_layers[i]);

		// BEGIN RMSPROP
		for(size_t jj = 0; jj < layer.biasDelta().size(); ++jj, ++meanSquare)
			updateMeanSquareAndDelta(*meanSquare, layer.biasDelta()[jj]);
		for(size_t jj = 0; jj < layer.deltas().rows(); ++jj)
			for(size_t k = 0; k < layer.deltas().cols(); ++k, ++meanSquare)
				updateMeanSquareAndDelta(*meanSquare, layer.deltas()[jj][k]);
		// END RMSPROP

		layer.applyDeltas(m_learningRate * factor);
=======
		if(m_layers[i]->countWeights() > 0)
		{
			GLayerClassic &layer = *(dynamic_cast<GLayerClassic *>(m_layers[i]));
			
			// BEGIN RMSPROP
			for(size_t jj = 0; jj < layer.biasDelta().size(); ++jj, ++meanSquare)
				updateMeanSquareAndDelta(*meanSquare, layer.biasDelta()[jj]);
			for(size_t jj = 0; jj < layer.deltas().rows(); ++jj)
				for(size_t k = 0; k < layer.deltas().cols(); ++k, ++meanSquare)
					updateMeanSquareAndDelta(*meanSquare, layer.deltas()[jj][k]);
			// END RMSPROP
			
			layer.applyDeltas(m_learningRate * factor);
		}
>>>>>>> 25f67f1f
	}
}

void GNeuralNet::updateMeanSquareAndDelta(double &meanSquare, double &delta)
{
	meanSquare *= 0.9;
	meanSquare += 0.1 * delta * delta;
	delta /= sqrt(meanSquare) + 1e-6;
	if(delta > 0)
		delta = std::min(std::max(delta, m_deltaMin), m_deltaMax);
	else
		delta = std::max(std::min(delta, -m_deltaMin), -m_deltaMax);
}

void GNeuralNet::trainIncrementalWithDropout(const GVec& in, const GVec& out, double probOfDrop)
{
	if(m_momentum != 0.0)
		throw Ex("Sorry, this implementation is not compatible with momentum");

	// Forward prop with dropout
	GNeuralNetLayer* pLay = m_layers[0];
	pLay->feedForward(in);
	pLay->dropOut(m_rand, probOfDrop);
	size_t maxLayers = m_layers.size();
	for(size_t i = 1; i < maxLayers; i++)
	{
		GNeuralNetLayer* pDS = m_layers[i];
		pDS->feedForward(pLay);
		if(i + 1 < maxLayers)
		{
			pLay->dropOut(m_rand, probOfDrop);
			pLay = pDS;
		}
	}

	backpropagate(out);
	descendGradient(in, m_learningRate, 0.0);
}

void GNeuralNet::backpropagateErrorAlreadySet()
{
	size_t i = m_layers.size() - 1;
	GNeuralNetLayer* pLay = m_layers[i];
	pLay->deactivateError();
	while(i > 0)
	{
		GNeuralNetLayer* pUpStream = m_layers[i - 1];
		pLay->backPropError(pUpStream);
		pUpStream->deactivateError();
		pLay = pUpStream;
		i--;
	}
}

void GNeuralNet::backpropagate(const GVec& target, size_t startLayer)
{
	size_t i = std::min(startLayer, m_layers.size() - 1);
	GNeuralNetLayer* pLay = m_layers[i];
	pLay->computeError(target);
	pLay->deactivateError();
	while(i > 0)
	{
		GNeuralNetLayer* pUpStream = m_layers[i - 1];
		pLay->backPropError(pUpStream);
		pUpStream->deactivateError();
		pLay = pUpStream;
		i--;
	}
}

double GNeuralNet::backpropagateAndNormalizeErrors(const GVec& target, double alpha)
{
	size_t i = m_layers.size() - 1;
	GNeuralNetLayer* pLay = m_layers[i];
	pLay->computeError(target);
	pLay->deactivateError();
	double errMag = sqrt(pLay->error().squaredMagnitude());
	while(i > 0)
	{
		GNeuralNetLayer* pUpStream = m_layers[i - 1];
		pLay->backPropError(pUpStream);
		pUpStream->deactivateError();
		double mag = std::sqrt(pUpStream->error().GVec::squaredMagnitude());
		pLay->scaleWeights(1.0 - alpha + alpha * errMag / mag, true);
		pLay = pUpStream;
		i--;
	}
	return errMag;
}

void GNeuralNet::backpropagateFromLayer(GNeuralNetLayer* pDownstream)
{
	GNeuralNetLayer* pLay = pDownstream;
	for(size_t i = m_layers.size(); i > 0; i--)
	{
		GNeuralNetLayer* pUpStream = m_layers[i - 1];
		pLay->backPropError(pUpStream);
		pUpStream->deactivateError();
		pLay = pUpStream;
	}
}

void GNeuralNet::backpropagateFromLayerAndNormalizeErrors(GNeuralNetLayer* pDownstream, double errMag, double alpha)
{
	GNeuralNetLayer* pLay = pDownstream;
	for(size_t i = m_layers.size(); i > 0; i--)
	{
		GNeuralNetLayer* pUpStream = m_layers[i - 1];
		pLay->backPropError(pUpStream);
		pUpStream->deactivateError();
		double mag = std::sqrt(pUpStream->error().GVec::squaredMagnitude());
		pLay->scaleWeights(1.0 - alpha + alpha * errMag / mag, true);
		pLay = pUpStream;
	}
}

void GNeuralNet::backpropagateSingleOutput(size_t outputNode, double target, size_t startLayer)
{
	size_t i = std::min(startLayer, m_layers.size() - 1);
	GLayerClassic* pLay = (GLayerClassic*)m_layers[i];
	pLay->computeErrorSingleOutput(target, outputNode);
	pLay->deactivateErrorSingleOutput(outputNode);
	if(i > 0)
	{
		GLayerClassic* pUpStream = (GLayerClassic*)m_layers[i - 1];
		pLay->backPropErrorSingleOutput(outputNode, pUpStream->error());
		pUpStream->deactivateError();
		pLay = pUpStream;
		i--;
		while(i > 0)
		{
			GLayerClassic* pUpStream2 = (GLayerClassic*)m_layers[i - 1];
			pLay->backPropError(pUpStream2);
			pUpStream2->deactivateError();
			pLay = pUpStream2;
			i--;
		}
	}
}

void GNeuralNet::descendGradient(const GVec& feat, double learning_rate, double momentumTerm)
{
	GNeuralNetLayer* pLay = m_layers[0];
	pLay->updateDeltas(feat, momentumTerm);
	pLay->applyDeltas(learning_rate);
	GNeuralNetLayer* pUpStream = pLay;
	for(size_t i = 1; i < m_layers.size(); i++)
	{
		pLay = m_layers[i];
		pLay->updateDeltas(pUpStream, momentumTerm);
		pLay->applyDeltas(learning_rate);
		pUpStream = pLay;
	}
}

void GNeuralNet::descendGradientAdam(const GVec& feat, double learning_rate, double beta1, double beta2)
{
	GLayerClassic* pLay = (GLayerClassic*)m_layers[0];
	pLay->updateDeltasAdam(feat, beta1, beta2);
	pLay->applyDeltasAdam(learning_rate);
	GLayerClassic* pUpStream = pLay;
	for(size_t i = 1; i < m_layers.size(); i++)
	{
		pLay = (GLayerClassic*)m_layers[i];
		pLay->updateDeltasAdam(pUpStream->activation(), beta1, beta2);
		pLay->applyDeltasAdam(learning_rate);
		pUpStream = pLay;
	}
}

void GNeuralNet::descendGradientSingleOutput(size_t outputNeuron, const GVec& feat, double learning_rate, double momentumTerm)
{
	size_t i = m_layers.size() - 1;
	GLayerClassic* pLay = (GLayerClassic*)m_layers[i];
	if(i == 0)
		pLay->updateWeightsSingleNeuron(outputNeuron, feat, learning_rate, momentumTerm);
	else
	{
		GLayerClassic* pUpStream = (GLayerClassic*)m_layers[i - 1];
		pLay->updateWeightsSingleNeuron(outputNeuron, pUpStream->activation(), learning_rate, momentumTerm);
		for(i--; i > 0; i--)
		{
			pLay = pUpStream;
			pUpStream = (GLayerClassic*)m_layers[i - 1];
			pLay->updateDeltas(pUpStream->activation(), momentumTerm);
			pLay->applyDeltas(learning_rate);
		}
		pLay = (GLayerClassic*)m_layers[0];
		pLay->updateDeltas(feat, momentumTerm);
		pLay->applyDeltas(learning_rate);
	}
}

void GNeuralNet::updateDeltas(const GVec& feat, double momentumTerm)
{
	GNeuralNetLayer* pLay = m_layers[0];
	pLay->updateDeltas(feat, momentumTerm);
	GNeuralNetLayer* pUpStream = pLay;
	for(size_t i = 1; i < m_layers.size(); i++)
	{
		pLay = m_layers[i];
		pLay->updateDeltas(pUpStream, momentumTerm);
		pUpStream = pLay;
	}
}

void GNeuralNet::applyDeltas(double learning_rate)
{
	for(size_t i = 0; i < m_layers.size(); i++)
		m_layers[i]->applyDeltas(learning_rate);
}

void GNeuralNet::gradientOfInputs(GVec& outGradient)
{
	GMatrix& w = ((GLayerClassic*)m_layers[0])->m_weights;
	GVec& err = ((GLayerClassic*)m_layers[0])->error();
	for(size_t i = 0; i < w.rows(); i++)
		outGradient[i] = -w[i].dotProduct(err);
}

void GNeuralNet::gradientOfInputsSingleOutput(size_t outputNeuron, GVec& outGradient)
{
	if(m_layers.size() != 1)
	{
		gradientOfInputs(outGradient);
		return;
	}
	GMatrix& w = ((GLayerClassic*)m_layers[0])->m_weights;
	GAssert(outputNeuron < w.cols());

	GVec& err = ((GLayerClassic*)m_layers[0])->error();
	for(size_t i = 0; i < w.rows(); i++)
		outGradient[i] = -err[outputNeuron] * w[i][outputNeuron];
}

#ifndef MIN_PREDICT
void GNeuralNet::autoTune(GMatrix& features, GMatrix& labels)
{
	// Try a plain-old single-layer network
	size_t hidden = std::max((size_t)4, (features.cols() + 3) / 4);
	std::unique_ptr<GNeuralNet> hCand0(new GNeuralNet());
	hCand0->addLayer(new GLayerClassic(FLEXIBLE_SIZE, FLEXIBLE_SIZE));
	std::unique_ptr<GNeuralNet> hCand1;
	double scores[2];
	scores[0] = hCand0.get()->crossValidate(features, labels, 2);
	scores[1] = 1e308;

	// Try increasing the number of hidden units until accuracy decreases twice
	size_t failures = 0;
	while(true)
	{
		GNeuralNet* cand = new GNeuralNet();
		cand->addLayer(new GLayerClassic(FLEXIBLE_SIZE, hidden));
		cand->addLayer(new GLayerClassic(hidden, FLEXIBLE_SIZE));
		double d = cand->crossValidate(features, labels, 2);
		if(d < scores[0])
		{
			hCand1.reset(hCand0.release());
			scores[1] = scores[0];
			hCand0.reset(cand);
			scores[0] = d;
		}
		else
		{
			if(d < scores[1])
			{
				hCand1.reset(cand);
				scores[1] = d;
			}
			else
				delete(cand);
			if(++failures >= 2)
				break;
		}
		hidden *= 4;
	}

	// Try narrowing in on the best number of hidden units
	while(true)
	{
		size_t a = hCand0.get()->layerCount() > 1 ? hCand0.get()->layer(0).outputs() : 0;
		size_t b = hCand1.get()->layerCount() > 1 ? hCand1.get()->layer(0).outputs() : 0;
		size_t dif = b < a ? a - b : b - a;
		if(dif <= 1)
			break;
		size_t c = (a + b) / 2;
		GNeuralNet* cand = new GNeuralNet();
		cand->addLayer(new GLayerClassic(FLEXIBLE_SIZE, c));
		cand->addLayer(new GLayerClassic(c, FLEXIBLE_SIZE));
		double d = cand->crossValidate(features, labels, 2);
		if(d < scores[0])
		{
			hCand1.reset(hCand0.release());
			scores[1] = scores[0];
			hCand0.reset(cand);
			scores[0] = d;
		}
		else if(d < scores[1])
		{
			hCand1.reset(cand);
			scores[1] = d;
		}
		else
		{
			delete(cand);
			break;
		}
	}
	hCand1.reset(NULL);

	// Try two hidden layers
	size_t hu1 = hCand0.get()->layerCount() > 1 ? hCand0.get()->layer(0).outputs() : 0;
	size_t hu2 = 0;
	if(hu1 > 12)
	{
		size_t c1 = 16;
		size_t c2 = 16;
		if(labels.cols() < features.cols())
		{
			double d = sqrt(double(features.cols()) / labels.cols());
			c1 = std::max(size_t(9), size_t(double(features.cols()) / d));
			c2 = size_t(labels.cols() * d);
		}
		else
		{
			double d = sqrt(double(labels.cols()) / features.cols());
			c1 = size_t(features.cols() * d);
			c2 = std::max(size_t(9), size_t(double(labels.cols()) / d));
		}
		if(c1 < 16 && c2 < 16)
		{
			c1 = 16;
			c2 = 16;
		}
		GNeuralNet* cand = new GNeuralNet();
		vector<size_t> topology;
		cand->addLayer(new GLayerClassic(FLEXIBLE_SIZE, c1));
		cand->addLayer(new GLayerClassic(c1, c2));
		cand->addLayer(new GLayerClassic(c2, FLEXIBLE_SIZE));
		double d = cand->crossValidate(features, labels, 2);
		if(d < scores[0])
		{
			hCand0.reset(cand);
			scores[0] = d;
			hu1 = c1;
			hu2 = c2;
		}
		else
			delete(cand);
	}

	// Try with momentum
	{
		GNeuralNet* cand = new GNeuralNet();
		vector<size_t> topology;
		if(hu1 > 0) cand->addLayer(new GLayerClassic(FLEXIBLE_SIZE, hu1));
		if(hu2 > 0) cand->addLayer(new GLayerClassic(hu1, hu2));
		cand->addLayer(new GLayerClassic(FLEXIBLE_SIZE, FLEXIBLE_SIZE));
		cand->setMomentum(0.8);
		double d = cand->crossValidate(features, labels, 2);
		if(d < scores[0])
		{
			hCand0.reset(cand);
			scores[0] = d;
		}
		else
			delete(cand);
	}

	copyStructure(hCand0.get());
}
#endif // MIN_PREDICT

void GNeuralNet::pretrainWithAutoencoders(const GMatrix& features, size_t maxLayers)
{
	const GMatrix* pFeat = &features;
	std::unique_ptr<GMatrix> hFeat;
	maxLayers = std::min(layerCount(), maxLayers);
	for(size_t i = 0; i < maxLayers; i++)
	{
		GNeuralNet tmp;
		GNeuralNetLayer& encoder = layer(i);
		tmp.addLayer(&encoder);
		GLayerClassic* pDecoder = new GLayerClassic(encoder.outputs(), encoder.inputs());
		tmp.addLayer(pDecoder);
		tmp.setWindowSize(1);
		tmp.setImprovementThresh(0.05);
		tmp.train(*pFeat, *pFeat);
		tmp.releaseLayer(0);
		if(i + 1 < maxLayers)
		{
			pFeat = encoder.feedThrough(*pFeat);
			hFeat.reset((GMatrix*)pFeat);
		}
	}
}

void GNeuralNet::printWeights(std::ostream& stream)
{
	stream.precision(6);
	stream << "Neural Network:\n";
	for(size_t i = layerCount() - 1; i < layerCount(); i--)
	{
		if(i == layerCount() - 1)
			stream << "	Output Layer:\n";
		else
			stream << "	Hidden Layer " << to_str(i) << ":\n";
		GNeuralNetLayer& l = layer(i);
		GLayerClassic& lay = *(GLayerClassic*)&l;
		for(size_t j = 0; j < lay.outputs(); j++)
		{
			stream << "		Unit " << to_str(j) << ":	";
			stream << "(bias: " << to_str(lay.bias()[j]) << ")	";
			for(size_t k = 0; k < lay.inputs(); k++)
			{
				if(k > 0)
					stream << "	";
				stream << to_str(lay.m_weights[k][j]);
			}
			stream << "\n";
		}
	}
}

void GNeuralNet::containIntrinsics(GMatrix& intrinsics)
{
	size_t dims = intrinsics.cols();
	GNeuralNetLayer& llay = layer(0);
	if(llay.inputs() != dims)
		throw Ex("Mismatching number of columns and inputs");
	if(strcmp(llay.type(), "classic") != 0)
		throw Ex("This only works with classic input layers");
	GLayerClassic& lay = *(GLayerClassic*)&llay;
	GVec pCentroid(dims);
	intrinsics.centroid(pCentroid);
	double maxDev = 0.0;
	for(size_t i = 0; i < dims; i++)
	{
		double dev = sqrt(intrinsics.columnVariance(i, pCentroid[i]));
		maxDev = std::max(maxDev, dev);
		intrinsics.normalizeColumn(i, pCentroid[i] - dev, pCentroid[i] + dev, -1.0, 1.0);
		lay.renormalizeInput(i, pCentroid[i] - dev, pCentroid[i] + dev, -1.0, 1.0);
	}
}

GMatrix* GNeuralNet::compressFeatures(GMatrix& features)
{
	GLayerClassic& lay = *(GLayerClassic*)&layer(0);
	if(lay.inputs() != features.cols())
		throw Ex("mismatching number of data columns and layer units");
	GPCA pca(lay.inputs());
	pca.train(features);
	GVec off(lay.inputs());
	pca.basis()->multiply(pca.centroid(), off);
	GMatrix* pInvTransform = pca.basis()->pseudoInverse();
	std::unique_ptr<GMatrix> hInvTransform(pInvTransform);
	lay.transformWeights(*pInvTransform, off);
	return pca.transformBatch(features);
}

// static
GNeuralNet* GNeuralNet::fourier(GMatrix& series, double period)
{
	// Pad until the number of rows in series is a power of 2
	GMatrix* pSeries = &series;
	std::unique_ptr<GMatrix> hSeries;
	if(!GBits::isPowerOfTwo((unsigned int)series.rows()))
	{
		pSeries = new GMatrix(series);
		hSeries.reset(pSeries);
		while(pSeries->rows() & (pSeries->rows() - 1)) // Pad until the number of rows is a power of 2
		{
			GVec& newRow = pSeries->newRow();
			newRow.copy(pSeries->row(0));
		}
		period *= ((double)pSeries->rows() / series.rows());
	}

	// Make a neural network that combines sine units in the same manner as the Fourier transform
	GNeuralNet* pNN = new GNeuralNet();
	GLayerClassic* pLayerSin = new GLayerClassic(1, pSeries->rows(), new GActivationSin());
	GLayerClassic* pLayerIdent = new GLayerClassic(FLEXIBLE_SIZE, pSeries->cols(), new GActivationIdentity());
	pNN->addLayer(pLayerSin);
	pNN->addLayer(pLayerIdent);
	GUniformRelation relIn(1);
	GUniformRelation relOut(pSeries->cols());
	pNN->beginIncrementalLearning(relIn, relOut);

	// Initialize the weights of the sine units to match the frequencies used by the Fourier transform.
	GMatrix& wSin = pLayerSin->weights();
	GVec& bSin = pLayerSin->bias();
	for(size_t i = 0; i < pSeries->rows() / 2; i++)
	{
		wSin[0][2 * i] = 2.0 * M_PI * (i + 1) / period;
		bSin[2 * i] = 0.5 * M_PI;
		wSin[0][2 * i + 1] = 2.0 * M_PI * (i + 1) / period;
		bSin[2 * i + 1] = M_PI;
	}

	// Initialize the output layer
	struct ComplexNumber* pFourier = new struct ComplexNumber[pSeries->rows()];
	std::unique_ptr<struct ComplexNumber[]> hIn(pFourier);
	GMatrix& wIdent = pLayerIdent->weights();
	GVec& bIdent = pLayerIdent->bias();
	for(size_t j = 0; j < pSeries->cols(); j++)
	{
		// Convert column j to the Fourier domain
		struct ComplexNumber* pF = pFourier;
		for(size_t i = 0; i < pSeries->rows(); i++)
		{
			pF->real = pSeries->row(i)[j];
			pF->imag = 0.0;
			pF++;
		}
		GFourier::fft(pSeries->rows(), pFourier, true);

		// Initialize the weights of the identity output units to combine the sine units with the weights
		// specified by the Fourier transform
		for(size_t i = 0; i < pSeries->rows() / 2; i++)
		{
			wIdent[2 * i][j] = pFourier[1 + i].real / (pSeries->rows() / 2);
			wIdent[2 * i + 1][j] = pFourier[1 + i].imag / (pSeries->rows() / 2);
		}
		bIdent[j] = pFourier[0].real / (pSeries->rows());

		// Compensate for the way the FFT doubles-up the values in the last complex element
		wIdent[pSeries->rows() - 2][j] *= 0.5;
		wIdent[pSeries->rows() - 1][j] *= 0.5;
	}

	return pNN;
}


#ifndef MIN_PREDICT
void GNeuralNet_testMath()
{
	GMatrix features(0, 2);
	GVec& vec = features.newRow();
	vec[0] = 0.0;
	vec[1] = -0.7;
	GMatrix labels(0, 1);
	labels.newRow()[0] = 1.0;

	// Make the Neural Network
	GNeuralNet nn;
	nn.addLayer(new GLayerClassic(FLEXIBLE_SIZE, 3));
	nn.addLayer(new GLayerClassic(3, FLEXIBLE_SIZE));
	nn.setLearningRate(0.175);
	nn.setMomentum(0.9);
	nn.beginIncrementalLearning(features.relation(), labels.relation());
	if(nn.countWeights() != 13)
		throw Ex("Wrong number of weights");
	GLayerClassic& layerOut = *(GLayerClassic*)&nn.layer(1);
	layerOut.bias()[0] = 0.02; // w_0
	layerOut.weights()[0][0] = -0.01; // w_1
	layerOut.weights()[1][0] = 0.03; // w_2
	layerOut.weights()[2][0] = 0.02; // w_3
	GLayerClassic& layerHidden = *(GLayerClassic*)&nn.layer(0);
	layerHidden.bias()[0] = -0.01; // w_4
	layerHidden.weights()[0][0] = -0.03; // w_5
	layerHidden.weights()[1][0] = 0.03; // w_6
	layerHidden.bias()[1] = 0.01; // w_7
	layerHidden.weights()[0][1] = 0.04; // w_8
	layerHidden.weights()[1][1] = -0.02; // w_9
	layerHidden.bias()[2] = -0.02; // w_10
	layerHidden.weights()[0][2] = 0.03; // w_11
	layerHidden.weights()[1][2] = 0.02; // w_12

	bool useCrossEntropy = false;

	// Test forward prop
	double tol = 1e-12;
	GVec pat(2);
	pat.copy(features[0]);
	GVec pred(1);
	nn.predict(pat, pred);
	// Here is the math (done by hand) for why these results are expected:
	// Row: {0, -0.7, 1}
	// o_1 = squash(w_4*1+w_5*x+w_6*y) = 1/(1+exp(-(-.01*1-.03*0+.03*(-.7)))) = 0.4922506205862
	// o_2 = squash(w_7*1+w_8*x+w_9*y) = 1/(1+exp(-(.01*1+.04*0-.02*(-.7)))) = 0.50599971201659
	// o_3 = squash(w_10*1+w_11*x+w_12*y) = 1/(1+exp(-(-.02*1+.03*0+.02*(-.7)))) = 0.49150081873869
	// o_0 = squash(w_0*1+w_1*o_1+w_2*o_2+w_3*o_3) = 1/(1+exp(-(.02*1-.01*.4922506205862+.03*.50599971201659+.02*.49150081873869))) = 0.51002053349535
	//if(std::abs(pat[2] - 0.51002053349535) > tol) throw Ex("forward prop problem"); // logistic
	if(std::abs(pred[0] - 0.02034721575641) > tol) throw Ex("forward prop problem"); // tanh

	// Test that the output error is computed properly
	nn.trainIncremental(features[0], labels[0]);
	GNeuralNet* pBP = &nn;
	// Here is the math (done by hand) for why these results are expected:
	// e_0 = output*(1-output)*(target-output) = .51002053349535*(1-.51002053349535)*(1-.51002053349535) = 0.1224456672531
	if(useCrossEntropy)
	{
		// Here is the math for why these results are expected:
		// e_0 = target-output = 1-.51002053349535 = 0.4899794665046473
		if(std::abs(((GLayerClassic*)&pBP->layer(1))->error()[0] - 0.4899794665046473) > tol) throw Ex("problem computing output error");
	}
	else
	{
		// Here is the math for why these results are expected:
		// e_0 = output*(1-output)*(target-output) = .51002053349535*(1-.51002053349535)*(1-.51002053349535) = 0.1224456672531
		//if(std::abs(pBP->layer(1).blame()[0] - 0.1224456672531) > tol) throw Ex("problem computing output error"); // logistic
		if(std::abs(((GLayerClassic*)&pBP->layer(1))->error()[0] - 0.9792471989888) > tol) throw Ex("problem computing output error"); // tanh
	}

	// Test Back Prop
	if(useCrossEntropy)
	{
		if(std::abs(((GLayerClassic*)&pBP->layer(0))->error()[0] + 0.0012246544194742083) > tol) throw Ex("back prop problem");
		// e_2 = o_2*(1-o_2)*(w_2*e_0) = 0.00091821027577176
		if(std::abs(((GLayerClassic*)&pBP->layer(0))->error()[1] - 0.0036743168717579557) > tol) throw Ex("back prop problem");
		// e_3 = o_3*(1-o_3)*(w_3*e_0) = 0.00061205143636003
		if(std::abs(((GLayerClassic*)&pBP->layer(0))->error()[2] - 0.002449189448583718) > tol) throw Ex("back prop problem");
	}
	else
	{
		// e_1 = o_1*(1-o_1)*(w_1*e_0) = .4922506205862*(1-.4922506205862)*(-.01*.1224456672531) = -0.00030604063598154
		//if(std::abs(pBP->layer(0).blame()[0] + 0.00030604063598154) > tol) throw Ex("back prop problem"); // logistic
		if(std::abs(((GLayerClassic*)&pBP->layer(0))->error()[0] + 0.00978306745006032) > tol) throw Ex("back prop problem"); // tanh
		// e_2 = o_2*(1-o_2)*(w_2*e_0) = 0.00091821027577176
		//if(std::abs(pBP->layer(0).blame()[1] - 0.00091821027577176) > tol) throw Ex("back prop problem"); // logistic
		if(std::abs(((GLayerClassic*)&pBP->layer(0))->error()[1] - 0.02936050107376107) > tol) throw Ex("back prop problem"); // tanh
		// e_3 = o_3*(1-o_3)*(w_3*e_0) = 0.00061205143636003
		//if(std::abs(pBP->layer(0).blame()[2] - 0.00061205143636003) > tol) throw Ex("back prop problem"); // logistic
		if(std::abs(((GLayerClassic*)&pBP->layer(0))->error()[2] - 0.01956232122115741) > tol) throw Ex("back prop problem"); // tanh
	}

	// Test weight update
	if(useCrossEntropy)
	{
		if(std::abs(layerOut.weights()[0][0] - 0.10574640663831328) > tol) throw Ex("weight update problem");
		if(std::abs(layerOut.weights()[1][0] - 0.032208721880745944) > tol) throw Ex("weight update problem");
	}
	else
	{
		// d_0 = (d_0*momentum)+(learning_rate*e_0*1) = 0*.9+.175*.1224456672531*1
		// w_0 = w_0 + d_0 = .02+.0214279917693 = 0.041427991769293
		//if(std::abs(layerOut.bias()[0] - 0.041427991769293) > tol) throw Ex("weight update problem"); // logistic
		if(std::abs(layerOut.bias()[0] - 0.191368259823049) > tol) throw Ex("weight update problem"); // tanh
		// d_1 = (d_1*momentum)+(learning_rate*e_0*o_1) = 0*.9+.175*.1224456672531*.4922506205862
		// w_1 = w_1 + d_1 = -.01+.0105479422563 = 0.00054794224635029
		//if(std::abs(layerOut.weights()[0][0] - 0.00054794224635029) > tol) throw Ex("weight update problem"); // logistic
		if(std::abs(layerOut.weights()[0][0] + 0.015310714964467731) > tol) throw Ex("weight update problem"); // tanh
		//if(std::abs(layerOut.weights()[1][0] - 0.040842557664356) > tol) throw Ex("weight update problem"); // logistic
		if(std::abs(layerOut.weights()[1][0] - 0.034112048752708297) > tol) throw Ex("weight update problem"); // tanh
		//if(std::abs(layerOut.weights()[2][0] - 0.030531875498533) > tol) throw Ex("weight update problem"); // logistic
		if(std::abs(layerOut.weights()[2][0] - 0.014175723281037968) > tol) throw Ex("weight update problem"); // tanh
		//if(std::abs(layerHidden.bias()[0] + 0.010053557111297) > tol) throw Ex("weight update problem"); // logistic
		if(std::abs(layerHidden.bias()[0] + 0.011712036803760557) > tol) throw Ex("weight update problem"); // tanh
		if(std::abs(layerHidden.weights()[0][0] + 0.03) > tol) throw Ex("weight update problem"); // logistic & tanh
		//if(std::abs(layerHidden.weights()[1][0] - 0.030037489977908) > tol) throw Ex("weight update problem"); // logistic
		if(std::abs(layerHidden.weights()[1][0] - 0.03119842576263239) > tol) throw Ex("weight update problem"); // tanh
		//if(std::abs(layerHidden.bias()[1] - 0.01016068679826) > tol) throw Ex("weight update problem"); // logistic
		if(std::abs(layerHidden.bias()[1] - 0.015138087687908187) > tol) throw Ex("weight update problem"); // tanh
		if(std::abs(layerHidden.weights()[0][1] - 0.04) > tol) throw Ex("weight update problem"); // logistic & tanh
		//if(std::abs(layerHidden.weights()[1][1] + 0.020112480758782) > tol) throw Ex("weight update problem"); // logistic
		if(std::abs(layerHidden.weights()[1][1] + 0.023596661381535732) > tol) throw Ex("weight update problem"); // tanh
		//if(std::abs(layerHidden.bias()[2] + 0.019892890998637) > tol) throw Ex("weight update problem"); // logistic
		if(std::abs(layerHidden.bias()[2] + 0.016576593786297455) > tol) throw Ex("weight update problem"); // tanh
		if(std::abs(layerHidden.weights()[0][2] - 0.03) > tol) throw Ex("weight update problem"); // logistic & tanh
		//if(std::abs(layerHidden.weights()[1][2] - 0.019925023699046) > tol) throw Ex("weight update problem"); // logistic
		if(std::abs(layerHidden.weights()[1][2] - 0.01760361565040822) > tol) throw Ex("weight update problem"); // tanh
	}
}

void GNeuralNet_testHingeMath()
{
	GMatrix features(1, 2);
	GMatrix labels(1, 2);
	GNeuralNet nn;
	GActivationHinge* pAct1 = new GActivationHinge();
	nn.addLayer(new GLayerClassic(2, 3, pAct1));
	GActivationHinge* pAct2 = new GActivationHinge();
	nn.addLayer(new GLayerClassic(3, 2, pAct2));
	nn.setLearningRate(0.1);
	nn.beginIncrementalLearning(features.relation(), labels.relation());
	if(nn.countWeights() != 22)
		throw Ex("Wrong number of weights");
	GLayerClassic& layerHidden = *(GLayerClassic*)&nn.layer(0);
	layerHidden.bias()[0] = 0.1;
	layerHidden.weights()[0][0] = 0.1;
	layerHidden.weights()[1][0] = 0.1;
	layerHidden.bias()[1] = 0.1;
	layerHidden.weights()[0][1] = 0.0;
	layerHidden.weights()[1][1] = 0.0;
	layerHidden.bias()[2] = 0.0;
	layerHidden.weights()[0][2] = 0.1;
	layerHidden.weights()[1][2] = -0.1;
	GLayerClassic& layerOut = *(GLayerClassic*)&nn.layer(1);
	layerOut.bias()[0] = 0.1;
	layerOut.weights()[0][0] = 0.1;
	layerOut.weights()[1][0] = 0.1;
	layerOut.weights()[2][0] = 0.1;
	layerOut.bias()[1] = -0.2;
	layerOut.weights()[0][1] = 0.1;
	layerOut.weights()[1][1] = 0.3;
	layerOut.weights()[2][1] = -0.1;
	features[0][0] = 0.3;
	features[0][1] = -0.2;
	labels[0][0] = 0.1;
	labels[0][1] = 0.0;
	GVec& hinge1 = pAct1->alphas();
	GVec& hinge2 = pAct2->alphas();
	hinge1.fill(0.0);
	hinge2.fill(0.0);
	nn.trainIncremental(features[0], labels[0]);
	if(std::abs(layerHidden.activation()[0] - 0.11) > 1e-9)
		throw Ex("failed");
	if(std::abs(layerHidden.activation()[1] - 0.1) > 1e-9)
		throw Ex("failed");
	if(std::abs(layerHidden.activation()[2] - 0.05) > 1e-9)
		throw Ex("failed");
	if(std::abs(layerOut.activation()[0] - 0.126) > 1e-9)
		throw Ex("failed");
	if(std::abs(layerOut.activation()[1] + 0.164) > 1e-9)
		throw Ex("failed");
	if(std::abs(layerOut.error()[0] + 0.025999999999999995) > 1e-9)
		throw Ex("failed");
	if(std::abs(layerOut.error()[1] - 0.164) > 1e-9)
		throw Ex("failed");
	if(std::abs(hinge1[0] - 1.6500700636595332E-5) > 1e-9)
		throw Ex("failed");
	if(std::abs(hinge1[1] - 4.614309333423788E-5) > 1e-9)
		throw Ex("failed");
	if(std::abs(hinge1[2] + 4.738184006484504E-6) > 1e-9)
		throw Ex("failed");
	if(std::abs(hinge2[0] + 4.064229382785025E-5) > 1e-9)
		throw Ex("failed");
	if(std::abs(hinge2[1] - 4.2982897628915964E-4) > 1e-9)
		throw Ex("failed");
}

void GNeuralNet_testConvolutionalLayerMath()
{
	GLayerConvolutional1D layer(4, 2, 3, 2, new GActivationIdentity());
	layer.bias()[0] = 0.0;
	layer.bias()[1] = -1.0;
	layer.bias()[2] = 2.0;
	layer.bias()[3] = 1.0;
	GMatrix& k = layer.kernels();
	k[0][0] = 0.0;	k[0][1] = 1.0;	k[0][2] = 2.0;
	k[1][0] = 2.0;	k[1][1] = 1.0;	k[1][2] = 0.0;
	k[2][0] = 0.0;	k[2][1] = 2.0;	k[2][2] = 1.0;
	k[3][0] = 1.0;	k[3][1] = 1.0;	k[3][2] = 1.0;
	GVec in(8);
	in[0] = 0.0;
	in[1] = 1.0;
	in[2] = 0.0;
	in[3] = 2.0;
	in[4] = 1.0;
	in[5] = 3.0;
	in[6] = 2.0;
	in[7] = 2.0;
	double learning_rate = 2.0;
	layer.feedForward(in);
	GVec ex(8);
	ex[0] = 2.0; ex[1] = -1.0; ex[2] = 9.0; ex[3] = 7.0; ex[4] = 5.0; ex[5] = 0.0; ex[6] = 10.0; ex[7] = 8.0;
	if(layer.activation().squaredDistance(ex) > 1e-9)
		throw Ex("incorrect activation");
	GVec target(8);
	target[0] = 2.0;
	target[1] = 0.0;
	target[2] = 11.0;
	target[3] = 10.0;
	target[4] = 9.0;
	target[5] = 5.0;
	target[6] = 16.0;
	target[7] = 15.0;
	layer.computeError(target);
	ex[0] = 0.0; ex[1] = 1.0; ex[2] = 2.0; ex[3] = 3.0; ex[4] = 4.0; ex[5] = 5.0; ex[6] = 6.0; ex[7] = 7.0;
	if(layer.error().squaredDistance(ex) > 1e-9)
		throw Ex("incorrect error");
	layer.deactivateError();
	// Note that this test does not cover backPropError().
	layer.updateDeltas(in, 0.0);
	layer.applyDeltas(learning_rate);
	ex.resize(3);
	ex[0] = 0.0; ex[1] = 9.0; ex[2] = 18.0;
	if(k[0].squaredDistance(ex) > 1e-9)
		throw Ex("incorrect weights");
	ex[0] = 2.0; ex[1] = 11.0; ex[2] = 22.0;
	if(k[1].squaredDistance(ex) > 1e-9)
		throw Ex("incorrect weights");
	ex[0] = 28.0; ex[1] = 46.0; ex[2] = 37.0;
	if(k[2].squaredDistance(ex) > 1e-9)
		throw Ex("incorrect weights");
	ex[0] = 35.0; ex[1] = 55.0; ex[2] = 47.0;
	if(k[3].squaredDistance(ex) > 1e-9)
		throw Ex("incorrect weights");
	ex.resize(4);
	ex[0] = 8.0; ex[1] = 11.0; ex[2] = 18.0; ex[3] = 21.0;
	if(layer.bias().squaredDistance(ex) > 1e-9)
		throw Ex("incorrect bias");
}

void GNeuralNet_testInputGradient(GRand* pRand)
{
	for(int i = 0; i < 20; i++)
	{
		// Make the neural net
		GNeuralNet nn;
		nn.addLayer(new GLayerClassic(FLEXIBLE_SIZE, 5));
		nn.addLayer(new GLayerClassic(5, 10));
		nn.addLayer(new GLayerClassic(10, FLEXIBLE_SIZE));
		GUniformRelation featureRel(5);
		GUniformRelation labelRel(10);
		nn.beginIncrementalLearning(featureRel, labelRel);

		// Init with random weights
		size_t weightCount = nn.countWeights();
		GVec pWeights(weightCount);
		GVec feat(5);
		GVec target(10);
		GVec pOutput(10);
		GVec pFeatureGradient(5);
		GVec pEmpiricalGradient(5);
		for(size_t j = 0; j < weightCount; j++)
			pWeights[j] = pRand->normal() * 0.8;
		nn.setWeights(pWeights.data());

		// Compute target output
		feat.fill(0.0);
		nn.predict(feat, target);

		// Move away from the goal and compute baseline error
		for(int j = 0; j < 5; j++)
			feat[j] += pRand->normal() * 0.1;
		nn.predict(feat, pOutput);
		double sseBaseline = target.squaredDistance(pOutput);

		// Compute the feature gradient
		nn.forwardProp(feat);
		nn.backpropagate(target);
		nn.gradientOfInputs(pFeatureGradient);
		pFeatureGradient *= 2.0;

		// Empirically measure gradient
		for(int j = 0; j < 5; j++)
		{
			feat[j] += 0.0001;
			nn.predict(feat, pOutput);
			double sse = target.squaredDistance(pOutput);
			pEmpiricalGradient[j] = (sse - sseBaseline) / 0.0001;
			feat[j] -= 0.0001;
		}

		// Check it
		double corr = pFeatureGradient.correlation(pEmpiricalGradient);
		if(corr > 1.0)
			throw Ex("pathological results");
		if(corr < 0.999)
			throw Ex("failed");
	}
}

void GNeuralNet_testBinaryClassification(GRand* pRand)
{
	vector<size_t> vals;
	vals.push_back(2);
	GMatrix features(vals);
	GMatrix labels(vals);
	for(size_t i = 0; i < 100; i++)
	{
		double d = (double)pRand->next(2);
		features.newRow()[0] = d;
		labels.newRow()[0] = 1.0 - d;
	}
	GNeuralNet* pNN = new GNeuralNet();
	pNN->addLayer(new GLayerClassic(FLEXIBLE_SIZE, FLEXIBLE_SIZE));
	GAutoFilter af(pNN);
	af.train(features, labels);
	double r = af.sumSquaredError(features, labels);
	if(r > 0.0)
		throw Ex("Failed simple sanity test");
}

#define TEST_INVERT_INPUTS 5
void GNeuralNet_testInvertAndSwap(GRand& rand)
{
	size_t layers = 2;
	size_t layerSize = 5;

	// This test ensures that the GNeuralNet::swapNodes and GNeuralNet::invertNode methods
	// have no net effect on the output of the neural network
	GVec in(TEST_INVERT_INPUTS);
	GVec outBefore(TEST_INVERT_INPUTS);
	GVec outAfter(TEST_INVERT_INPUTS);
	for(size_t i = 0; i < 30; i++)
	{
		GNeuralNet nn;
		for(size_t j = 0; j < layers; j++)
			nn.addLayer(new GLayerClassic(FLEXIBLE_SIZE, layerSize));
		nn.addLayer(new GLayerClassic(FLEXIBLE_SIZE, FLEXIBLE_SIZE));
		GUniformRelation rel(TEST_INVERT_INPUTS);
		nn.beginIncrementalLearning(rel, rel);
		nn.perturbAllWeights(0.5);
		in.fillUniform(rand);
		nn.predict(in, outBefore);
		for(size_t j = 0; j < 8; j++)
		{
			if(rand.next(2) == 0)
				nn.swapNodes((size_t)rand.next(layers), (size_t)rand.next(layerSize), (size_t)rand.next(layerSize));
			else
				nn.invertNode((size_t)rand.next(layers), (size_t)rand.next(layerSize));
		}
		nn.predict(in, outAfter);
		if(outBefore.squaredDistance(outAfter) > 1e-10)
			throw Ex("Failed");
	}

	for(size_t i = 0; i < 30; i++)
	{
		// Generate two identical neural networks
		GNeuralNet nn1;
		GNeuralNet nn2;
		for(size_t j = 0; j < layers; j++)
		{
			nn1.addLayer(new GLayerClassic(FLEXIBLE_SIZE, layerSize));
			nn2.addLayer(new GLayerClassic(FLEXIBLE_SIZE, layerSize));
		}
		nn1.addLayer(new GLayerClassic(FLEXIBLE_SIZE, FLEXIBLE_SIZE));
		nn2.addLayer(new GLayerClassic(FLEXIBLE_SIZE, FLEXIBLE_SIZE));
		GUniformRelation rel(TEST_INVERT_INPUTS);
		nn1.beginIncrementalLearning(rel, rel);
		nn2.beginIncrementalLearning(rel, rel);
		nn1.perturbAllWeights(0.5);
		nn2.copyWeights(&nn1);

		// Predict something
		in.fillUniform(rand);
		nn1.predict(in, outBefore);

		// Mess with the topology of both networks
		for(size_t j = 0; j < 20; j++)
		{
			if(rand.next(2) == 0)
			{
				if(rand.next(2) == 0)
					nn1.swapNodes((size_t)rand.next(layers), (size_t)rand.next(layerSize), (size_t)rand.next(layerSize));
				else
					nn1.invertNode((size_t)rand.next(layers), (size_t)rand.next(layerSize));
			}
			else
			{
				if(rand.next(2) == 0)
					nn2.swapNodes((size_t)rand.next(layers), (size_t)rand.next(layerSize), (size_t)rand.next(layerSize));
				else
					nn2.invertNode((size_t)rand.next(layers), (size_t)rand.next(layerSize));
			}
		}

		// Align the first network to match the second one
		nn1.align(nn2);

		// Check that predictions match before
		nn2.predict(in, outAfter);
		if(outBefore.squaredDistance(outAfter) > 1e-10)
			throw Ex("Failed");
		nn1.predict(in, outAfter);
		if(outBefore.squaredDistance(outAfter) > 1e-10)
			throw Ex("Failed");

		// Check that they have matching weights
		size_t wc = nn1.countWeights();
		double* pW1 = new double[wc];
		std::unique_ptr<double[]> hW1(pW1);
		nn1.weights(pW1);
		double* pW2 = new double[wc];
		std::unique_ptr<double[]> hW2(pW2);
		nn2.weights(pW2);
		for(size_t j = 0; j < wc; j++)
		{
			if(std::abs(*pW1 - *pW2) >= 1e-9)
				throw Ex("Failed");
			pW1++;
			pW2++;
		}
	}
}

void GNeuralNet_testNormalizeInput(GRand& rand)
{
	GVec in(5);
	for(size_t i = 0; i < 20; i++)
	{
		GNeuralNet nn;
		GLayerClassic* pInputLayer = new GLayerClassic(FLEXIBLE_SIZE, 5);
		nn.addLayer(pInputLayer);
		nn.addLayer(new GLayerClassic(5, FLEXIBLE_SIZE));
		GUniformRelation relIn(5);
		GUniformRelation relOut(1);
		nn.beginIncrementalLearning(relIn, relOut);
		nn.perturbAllWeights(1.0);
		in.fillNormal(rand);
		in.normalize();
		GVec before(1);
		GVec after(1);
		nn.predict(in, before);
		double a = rand.normal();
		double b = rand.normal();
		if(b < a)
			std::swap(a, b);
		double c = rand.normal();
		double d = rand.normal();
		if(d < c)
			std::swap(c, d);
		size_t ind = (size_t)rand.next(5);
		pInputLayer->renormalizeInput(ind, a, b, c, d);
		in[ind] = GMatrix::normalizeValue(in[ind], a, b, c, d);
		nn.predict(in, after);
		if(std::abs(after[0] - before[0]) > 1e-9)
			throw Ex("Failed");
	}
}

void GNeuralNet_testTransformWeights(GRand& prng)
{
	for(size_t i = 0; i < 10; i++)
	{
		// Set up
		GNeuralNet nn;
		nn.addLayer(new GLayerClassic(FLEXIBLE_SIZE, FLEXIBLE_SIZE));
		GUniformRelation in(2);
		GUniformRelation out(3);
		nn.beginIncrementalLearning(in, out);
		nn.perturbAllWeights(1.0);
		GVec x1(2);
		GVec x2(2);
		GVec y1(3);
		GVec y2(3);
		x1.fillSphericalShell(prng);

		// Predict normally
		nn.predict(x1, y1);

		// Transform the inputs and weights
		GMatrix transform(2, 2);
		transform[0].fillSphericalShell(prng);
		transform[1].fillSphericalShell(prng);
		GVec offset(2);
		offset.fillSphericalShell(prng);
		x1 += offset;
		transform.multiply(x1, x2, false);

		GVec tmp(2);
		offset *= -1.0;
		transform.multiply(offset, tmp);
		offset.copy(tmp);
		GMatrix* pTransInv = transform.pseudoInverse();
		std::unique_ptr<GMatrix> hTransInv(pTransInv);
		((GLayerClassic*)&nn.layer(0))->transformWeights(*pTransInv, offset);

		// Predict again
		nn.predict(x2, y2);
		if(y1.squaredDistance(y2) > 1e-15)
			throw Ex("transformWeights failed");
	}
}

#define NN_TEST_DIMS 5

void GNeuralNet_testCompressFeatures(GRand& prng)
{
	GMatrix feat(50, NN_TEST_DIMS);
	for(size_t i = 0; i < feat.rows(); i++)
		feat[i].fillSphericalShell(prng);

	// Set up
	GNeuralNet nn1;
	nn1.addLayer(new GLayerClassic(FLEXIBLE_SIZE, NN_TEST_DIMS * 2));
	nn1.beginIncrementalLearning(feat.relation(), feat.relation());
	nn1.perturbAllWeights(1.0);
	GNeuralNet nn2;
	nn2.copyStructure(&nn1);
	nn2.copyWeights(&nn1);

	// Test
	GMatrix* pNewFeat = nn1.compressFeatures(feat);
	std::unique_ptr<GMatrix> hNewFeat(pNewFeat);
	GVec out1(NN_TEST_DIMS);
	GVec out2(NN_TEST_DIMS);
	for(size_t i = 0; i < feat.rows(); i++)
	{
		nn1.predict(pNewFeat->row(i), out1);
		nn2.predict(feat[i], out2);
		if(out1.squaredDistance(out2) > 1e-14)
			throw Ex("failed");
	}
}

void GNeuralNet_testConvolutionalLayer2D(GRand &prng)
{
	// a 5x5x3 "image"
	// each channel may be given in deinterlaced order (i.e. red as 5x5x1, then blue as 5x5x1, then green as 5x5x1) or in interlaced order (i.e. rgb for pixel 1, rgb for pixel 2, etc)
	// interlaced is assumed, but deinterlaced may be used if the layer is set to interpret the input as deinterlaced
	GVec feature(5*5*3);
	{
		// std::string data = "1 2 0 1 0 0 2 2 2 0 1 1 1 0 0 1 1 1 0 2 1 0 2 0 2 2 1 2 1 0 2 0 1 2 1 2 1 0 1 2 0 2 1 1 0 2 1 1 0 1 1 0 0 0 0 1 0 2 1 1 0 1 2 1 1 0 0 2 2 0 1 2 0 2 1";
		std::string data = "1 2 1 2 1 0 0 2 0 1 1 0 0 0 0 0 2 1 2 0 0 2 1 2 2 2 1 0 1 1 1 2 0 1 1 1 1 0 2 0 1 1 0 2 1 1 0 0 1 2 0 1 1 2 0 1 2 2 0 0 1 2 1 0 1 2 2 1 0 0 0 2 2 1 1";
		std::istringstream ss(data);
		for(size_t i = 0; i < feature.size(); i++)
			ss >> feature[i];
	}

	// the correct convolution for the image above given the kernels below
	// also encoded as the image above
	GVec label(3*3*2);
	{
		// std::string data = "8 5 0 4 -7 4 1 4 8 -4 3 2 0 4 0 0 -2 -3";
		std::string data = "8 -4 5 3 0 2 4 0 -7 4 4 0 1 0 4 -2 8 -3";
		std::istringstream ss(data);
		for(size_t i = 0; i < label.size(); i++)
			ss >> label[i];
	}

	GLayerConvolutional2D layer(5, 5, 3, 3, 3, 2, new GActivationIdentity());
	layer.setPadding(1);
	layer.setStride(2);
	{
		// std::string data1 = "0 1 -1 -1 1 1 1 0 1 1 0 0 -1 1 0 -1 1 1 1 -1 1 0 -1 -1 1 -1 -1 1";
		// std::string data2 = "-1 0 0 0 0 -1 1 1 0 1 0 1 0 0 0 1 -1 0 -1 1 -1 -1 0 -1 -1 0 1 0";
		std::string data1 = "0 1 1 1 0 -1 -1 0 1 -1 -1 0 1 1 -1 1 0 -1 1 -1 1 0 1 -1 1 1 -1 1";
		std::string data2 = "-1 1 -1 0 0 1 0 1 -1 0 0 -1 0 0 0 -1 0 -1 1 1 -1 1 -1 0 0 0 1 0";
		std::istringstream ss1(data1);
		std::istringstream ss2(data2);

		for(size_t i = 0; i < layer.kernels().cols(); i++)
		{
			ss1 >> layer.kernels()[0][i];
			ss2 >> layer.kernels()[1][i];
		}
		ss1 >> layer.bias()[0];
		ss2 >> layer.bias()[1];
	}

	// test serialization

	GDom doc;
	GDomNode *root = layer.serialize(&doc);
	GLayerConvolutional2D *p_layer = (GLayerConvolutional2D *) GNeuralNetLayer::deserialize(root);
	for(size_t i = 0; i < layer.bias().size(); ++i)
		if(layer.bias()[i] != p_layer->bias()[i])
			throw Ex("GLayerConvolutional2D serialization failed (1)");
	for(size_t i = 0; i < layer.kernels().rows(); ++i)
		for(size_t j = 0; j < layer.kernels().cols(); ++j)
			if(layer.kernels()[i][j] != p_layer->kernels()[i][j])
				throw Ex("GLayerConvolutional2D serialization failed (2)");
	delete p_layer;

	// test forward propagation

	layer.feedForward(feature);
	for(size_t i = 0; i < label.size(); i++)
		if(label[i] != layer.activation()[i])
			throw Ex("GLayerConvolutional2D forward prop failed");

	// test backpropagation (1)
	// -- can we update weights in the previous layer?

	GLayerClassic upstream(1, layer.inputs(), new GActivationIdentity());
	for(size_t i = 0; i < layer.inputs(); i++)
		upstream.weights()[0][i] = feature[i] + prng.normal();
	upstream.bias().fill(0.0);

	GVec oneVec(1);
	oneVec.fill(1.0);

	for(size_t i = 0; i < 100; i++)
	{
		upstream.feedForward(oneVec);
		layer.feedForward(upstream.activation());
		layer.computeError(label);
		layer.backPropError(&upstream);
		upstream.updateDeltas(oneVec, 0.0);
		upstream.applyDeltas(0.01);

		upstream.feedForward(oneVec);
		layer.feedForward(upstream.activation());

		upstream.feedForward(oneVec);
		layer.feedForward(upstream.activation());
	}

	upstream.feedForward(oneVec);
	layer.feedForward(upstream.activation());
	if(layer.activation().squaredDistance(label) > 1e-2)
		throw Ex("GLayerConvolutional2D backpropagation failed (1)");

	// test backpropagation (2)
	// -- can we update weights in the convolutional layer?

	GVec zeroVec(label.size());
	zeroVec.fill(0.0);

	for(size_t c = 0; c < layer.kernels().rows(); c++)
	{
		layer.bias()[c] += prng.normal();
		for(size_t i = 0; i < layer.kernels().cols(); i++)
			layer.kernels()[c][i] += prng.normal();
	}

	for(size_t i = 0; i < 100; i++)
	{
		layer.feedForward(feature);
		layer.computeError(label);
		layer.updateDeltas(feature, 0.0);
		layer.applyDeltas(0.01);
	}

	layer.feedForward(feature);
	if(layer.activation().squaredDistance(label) > 1e-2)
		throw Ex("GLayerConvolutional2D backpropagation failed (2)");
}

void GNeuralNet_testFourier()
{
	GMatrix m(16, 3);
	m[0][0] = 2.7; m[0][1] = 1.0; m[0][2] = 2.0;
	m[1][0] = 3.1; m[1][1] = 1.3; m[1][2] = 2.0;
	m[2][0] = 0.1; m[2][1] = 1.0; m[2][2] = 6.0;
	m[3][0] = 0.7; m[3][1] = 0.7; m[3][2] = 2.0;
	m[4][0] = 2.4; m[4][1] = 0.4; m[4][2] = 0.0;
	m[5][0] = 3.0; m[5][1] = 0.8; m[5][2] = 2.0;
	m[6][0] = 3.8; m[6][1] = 1.3; m[6][2] = 2.0;
	m[7][0] = 2.9; m[7][1] = 1.2; m[7][2] = 2.0;
	m[8][0] = 2.7; m[8][1] = 1.0; m[8][2] = 3.0;
	m[9][0] = 3.1; m[9][1] = 1.3; m[9][2] = 3.0;
	m[10][0] = 0.1; m[10][1] = 1.0; m[10][2] = 7.0;
	m[11][0] = 0.7; m[11][1] = 0.7; m[11][2] = 3.0;
	m[12][0] = 2.4; m[12][1] = 0.4; m[12][2] = 1.0;
	m[13][0] = 3.0; m[13][1] = 0.8; m[13][2] = 3.0;
	m[14][0] = 3.8; m[14][1] = 1.3; m[14][2] = 3.0;
	m[15][0] = 2.9; m[15][1] = 1.2; m[15][2] = 3.0;
	double period = 3.0;
	GNeuralNet* pNN = GNeuralNet::fourier(m, period);
	std::unique_ptr<GNeuralNet> hNN(pNN);
	GVec out(3);
	for(size_t i = 0; i < m.rows(); i++)
	{
		GVec in(1);
		in[0] = (double)i * period / m.rows();
		pNN->predict(in, out);
		if(out.squaredDistance(m[i]) > 1e-9)
			throw Ex("failed");
	}
}

void GNeuralNet_testConvenience()
{
	// this method will not throw any exceptions; if it compiles, it works

	GUniformRelation rel(1);
	GVec vec(1);
	vec[0] = 0.5;

	GNeuralNet encoder;
	encoder.addLayers(200, 100, new GLayerClassic(FLEXIBLE_SIZE, 50, new GActivationSin()), FLEXIBLE_SIZE);
	encoder.beginIncrementalLearning(rel, rel);

	GNeuralNet decoder;
	decoder.addLayers(100, 200, FLEXIBLE_SIZE);
	decoder.beginIncrementalLearning(rel, rel);

	GNeuralNet::trainIncremental(vec, vec, encoder, decoder);
}

// static
void GNeuralNet::test()
{
	GRand prng(0);
	GNeuralNet_testMath();
	GNeuralNet_testHingeMath();
	GNeuralNet_testBinaryClassification(&prng);
	GNeuralNet_testInputGradient(&prng);
	GNeuralNet_testInvertAndSwap(prng);
	GNeuralNet_testNormalizeInput(prng);
	GNeuralNet_testTransformWeights(prng);
	GNeuralNet_testCompressFeatures(prng);
	GNeuralNet_testConvolutionalLayerMath();
	GNeuralNet_testConvolutionalLayer2D(prng);
	GNeuralNet_testFourier();
	GNeuralNet_testConvenience();

	// Test with no hidden layers (logistic regression)
	{
		GNeuralNet* pNN = new GNeuralNet();
		pNN->addLayer(new GLayerClassic(FLEXIBLE_SIZE, FLEXIBLE_SIZE));
		GAutoFilter af(pNN);
		af.basicTest(0.75, 0.86);
	}

	// Test NN with one hidden layer
	{
		GNeuralNet* pNN = new GNeuralNet();
		pNN->addLayer(new GLayerClassic(FLEXIBLE_SIZE, 3));
		pNN->addLayer(new GLayerClassic(3, FLEXIBLE_SIZE));
		GAutoFilter af(pNN);
		af.basicTest(0.76, 0.92);
	}
}

#endif // MIN_PREDICT










GBackPropThroughTime::GBackPropThroughTime(GNeuralNet& transition, GNeuralNet& observation, size_t unfoldDepth)
: m_transition(transition), m_observation(observation), m_unfoldDepth(unfoldDepth), m_errorNormalizationTerm(0.0)
{
	/// Check parameters
	if(unfoldDepth < 1)
		throw Ex("unfoldDepth must be > 0");
	if(observation.layer(0).inputs() < transition.outputLayer().outputs())
		throw Ex("The observation function must accept at least as many inputs as the transition function outputs");
	m_obsParamCount = observation.layer(0).inputs() - transition.outputLayer().outputs();

	/// Create the unfolded instances
	for(size_t i = 0; i < m_unfoldDepth; i++)
	{
		GNeuralNet* pNN = new GNeuralNet();
		m_parts.push_back(pNN);
		pNN->copyStructure(&transition);
	}

	// Allocate a buffer
	m_buf = new double[std::max(transition.layer(0).inputs(), observation.layer(0).inputs())];
	m_unfoldReciprocal = 1.0 / m_unfoldDepth;
}

GBackPropThroughTime::~GBackPropThroughTime()
{
	for(size_t i = 0; i < m_parts.size(); i++)
		delete(m_parts[i]);
	delete[] m_buf;
}

void GBackPropThroughTime::trainIncremental(const GVec& initialState, const GMatrix& controls, const GVec& obsParams, const GVec& targetObs)
{
	size_t transInputs = m_transition.layer(0).inputs();
	size_t transOutputs = m_transition.outputLayer().outputs();
	size_t obsInputs = m_observation.layer(0).inputs();
	GAssert(initialState.size() == transOutputs);
	GAssert(initialState.size() + controls.cols() == transInputs);
	GAssert(controls.rows() == m_unfoldDepth);
	GAssert(obsParams.size() == m_obsParamCount);
	GAssert(targetObs.size() == m_observation.outputLayer().outputs());
	GConstVecWrapper vwTrans(m_buf, transInputs);
	GConstVecWrapper vwObs(m_buf, obsInputs);

	// Forward Prop
	memcpy(m_buf, initialState.data(), sizeof(double) * transOutputs);
	for(size_t i = 0; i < m_unfoldDepth; i++)
	{
		memcpy(m_buf + transOutputs, controls[i].data(), sizeof(double) * (transInputs - transOutputs));
		m_parts[i]->forwardProp(vwTrans.vec());
		memcpy(m_buf, m_parts[i]->outputLayer().activation().data(), sizeof(double) * transOutputs);
	}
	memcpy(m_buf + transOutputs, obsParams.data(), sizeof(double) * (obsInputs - transOutputs));
	m_observation.forwardProp(vwObs.vec());

	// Back Prop
	double errMag = m_observation.backpropagateAndNormalizeErrors(targetObs, m_errorNormalizationTerm);
	GNeuralNet* pDownStreamNet = &m_observation;
	for(size_t i = m_unfoldDepth - 1; i < m_unfoldDepth; i--)
	{
		pDownStreamNet->layer(0).backPropError(&m_parts[i]->outputLayer());
		m_parts[i]->backpropagateFromLayerAndNormalizeErrors(&pDownStreamNet->layer(0), errMag, m_errorNormalizationTerm);
		pDownStreamNet = m_parts[i];
	}

	// Update weights
	memcpy(m_buf, initialState.data(), sizeof(double) * transOutputs);
	for(size_t i = 0; i < m_unfoldDepth; i++)
	{
		m_transition.copyErrors(m_parts[i]);
		memcpy(m_buf + transOutputs, controls[i].data(), sizeof(double) * (transInputs - transOutputs));
		m_transition.descendGradient(vwTrans.vec(), m_transition.learningRate() * m_unfoldReciprocal, m_transition.momentum());
		memcpy(m_buf, m_parts[i]->outputLayer().activation().data(), sizeof(double) * transOutputs);
	}
	memcpy(m_buf + transOutputs, obsParams.data(), sizeof(double) * (obsInputs - transOutputs));
	m_observation.descendGradient(vwObs.vec(), m_observation.learningRate(), m_observation.momentum());
}














GReservoirNet::GReservoirNet()
: GIncrementalLearner(), m_pModel(NULL), m_pNN(NULL), m_weightDeviation(0.5), m_augments(64), m_reservoirLayers(2)
{
}

GReservoirNet::GReservoirNet(const GDomNode* pNode, GLearnerLoader& ll)
: GIncrementalLearner(pNode)
{
	m_pModel = (GIncrementalLearner*)ll.loadLearner(pNode->field("model"));
	m_weightDeviation = pNode->field("wdev")->asDouble();
	m_augments = (size_t)pNode->field("augs")->asInt();
	m_reservoirLayers = (size_t)pNode->field("reslays")->asInt();
}

GReservoirNet::~GReservoirNet()
{
	delete(m_pModel);
}

// virtual
void GReservoirNet::predict(const GVec& in, GVec& out)
{
	m_pModel->predict(in, out);
}

// virtual
void GReservoirNet::predictDistribution(const GVec& in, GPrediction* out)
{
	m_pModel->predictDistribution(in, out);
}

// virtual
void GReservoirNet::clear()
{
	m_pModel->clear();
}

// virtual
void GReservoirNet::trainInner(const GMatrix& features, const GMatrix& labels)
{
	if(!features.relation().areContinuous())
		throw Ex("GReservoirNet only supports continuous features. Perhaps you should wrap it in a GAutoFilter.");
	if(!labels.relation().areContinuous())
		throw Ex("GReservoirNet only supports continuous labels. Perhaps you should wrap it in a GAutoFilter.");

	delete(m_pModel);
	GNeuralNet* pNN = new GNeuralNet();
	pNN->addLayer(new GLayerClassic(FLEXIBLE_SIZE, FLEXIBLE_SIZE));
	GReservoir* pRes = new GReservoir(m_weightDeviation, m_augments, m_reservoirLayers);
	GDataAugmenter* pAug = new GDataAugmenter(pRes);
	m_pModel = new GFeatureFilter(pNN, pAug);
	m_pModel->train(features, labels);
}

// virtual
void GReservoirNet::trainIncremental(const GVec& in, const GVec& out)
{
	m_pModel->trainIncremental(in, out);
}

// virtual
void GReservoirNet::trainSparse(GSparseMatrix& features, GMatrix& labels)
{
	m_pModel->trainSparse(features, labels);
}

// virtual
void GReservoirNet::beginIncrementalLearningInner(const GRelation& featureRel, const GRelation& labelRel)
{
	delete(m_pModel);
	m_pNN = new GNeuralNet();
	m_pNN->addLayer(new GLayerClassic(FLEXIBLE_SIZE, FLEXIBLE_SIZE));
	GDataAugmenter* pAug = new GDataAugmenter(new GReservoir(m_weightDeviation, m_augments, m_reservoirLayers));
	m_pModel = new GFeatureFilter(m_pNN, pAug);
	m_pModel->beginIncrementalLearning(featureRel, labelRel);
}

// virtual
bool GReservoirNet::supportedFeatureRange(double* pOutMin, double* pOutMax)
{
	*pOutMin = -1.0;
	*pOutMax = 1.0;
	return false;
}

// virtual
bool GReservoirNet::supportedLabelRange(double* pOutMin, double* pOutMax)
{
	*pOutMin = -1.0;
	*pOutMax = 1.0;
	return false;
}

#ifndef MIN_PREDICT
// virtual
GDomNode* GReservoirNet::serialize(GDom* pDoc) const
{
	GDomNode* pNode = baseDomNode(pDoc, "GReservoirNet");
	pNode->addField(pDoc, "model", m_pModel->serialize(pDoc));
	pNode->addField(pDoc, "wdev", pDoc->newDouble(m_weightDeviation));
	pNode->addField(pDoc, "augs", pDoc->newInt(m_augments));
	pNode->addField(pDoc, "reslays", pDoc->newInt(m_reservoirLayers));
	return pNode;
}

// static
void GReservoirNet::test()
{
	GAutoFilter af(new GReservoirNet());
	af.basicTest(0.7, 0.74, 0.001, false, 0.9);
}
#endif // MIN_PREDICT



} // namespace GClasses<|MERGE_RESOLUTION|>--- conflicted
+++ resolved
@@ -639,7 +639,7 @@
 	if(count == INVALID_INDEX)
 		count = features.rows();
 	GAssert(start + count <= features.rows() && count > 0);
-
+	
 	const GVec& feat0 = features[start];
 	const GVec& targ0 = labels[start];
 	forwardProp(feat0);
@@ -665,10 +665,10 @@
 		ii.reset();
 	}
 	GAssert(count <= features.rows() && count > 0);
-
+	
 	size_t j;
 	if(!ii.next(j)) ii.reset(), ii.next(j);
-
+	
 	const GVec& feat0 = features[j];
 	const GVec& targ0 = labels[j];
 	forwardProp(feat0);
@@ -691,14 +691,14 @@
 	GAssert(m_ready, "beginIncrementalLearning must be called before you can use trainIncrementalBatch");
 	if(count == INVALID_INDEX)
 		count = features.rows();
-	GAssert(start + count <= features.rows() && count > 0, "The requested mini-batch was outside the size of the dataset.");
-
+	GAssert(start + count <= features.rows() && count > 0);
+	
 #ifdef _DEBUG
 	// inside ifdef to avoid useless for loop in optimized mode
 	for(size_t i = 0; i < layerCount(); ++i)
-		GAssert(dynamic_cast<GLayerClassic *>(m_layers[i]) != NULL || m_layers[i]->countWeights() == 0);
+		GAssert(dynamic_cast<GLayerClassic *>(m_layers[i]) != NULL);
 #endif
-
+	
 	const GVec& feat0 = features[start];
 	const GVec& targ0 = labels[start];
 	forwardProp(feat0);
@@ -712,24 +712,11 @@
 		backpropagate(targ);
 		updateDeltas(feat, 1.0);
 	}
-
+	
 	double *meanSquare = m_meanSquare.data();
 	double factor = 1.0 / count;
 	for(size_t i = 0; i < layerCount(); ++i)
 	{
-<<<<<<< HEAD
-		GLayerClassic &layer = *((GLayerClassic *) m_layers[i]);
-
-		// BEGIN RMSPROP
-		for(size_t j = 0; j < layer.biasDelta().size(); ++j, ++meanSquare)
-			updateMeanSquareAndDelta(*meanSquare, layer.biasDelta()[j]);
-		for(size_t j = 0; j < layer.deltas().rows(); ++j)
-			for(size_t k = 0; k < layer.deltas().cols(); ++k, ++meanSquare)
-				updateMeanSquareAndDelta(*meanSquare, layer.deltas()[j][k]);
-		// END RMSPROP
-
-		layer.applyDeltas(m_learningRate * factor);
-=======
 		if(m_layers[i]->countWeights() > 0)
 		{
 			GLayerClassic &layer = *(dynamic_cast<GLayerClassic *>(m_layers[i]));
@@ -744,7 +731,6 @@
 			
 			layer.applyDeltas(m_learningRate * factor);
 		}
->>>>>>> 25f67f1f
 	}
 }
 
@@ -756,17 +742,17 @@
 		count = features.rows();
 		ii.reset();
 	}
-	GAssert(count <= features.rows() && count > 0, "The requested mini-batch was outside the size of the dataset.");
-
+	GAssert(count <= features.rows() && count > 0);
+	
 #ifdef _DEBUG
 	// inside ifdef to avoid useless for loop in optimized mode
 	for(size_t i = 0; i < layerCount(); ++i)
-		GAssert(dynamic_cast<GLayerClassic *>(m_layers[i]) != NULL || m_layers[i]->countWeights() == 0);
+		GAssert(dynamic_cast<GLayerClassic *>(m_layers[i]) != NULL);
 #endif
-
+	
 	size_t j;
 	if(!ii.next(j)) ii.reset(), ii.next(j);
-
+	
 	const GVec& feat0 = features[j];
 	const GVec& targ0 = labels[j];
 	forwardProp(feat0);
@@ -781,24 +767,11 @@
 		backpropagate(targ);
 		updateDeltas(feat, 1.0);
 	}
-
+	
 	double *meanSquare = m_meanSquare.data();
 	double factor = 1.0 / count;
 	for(size_t i = 0; i < layerCount(); ++i)
 	{
-<<<<<<< HEAD
-		GLayerClassic &layer = *((GLayerClassic *) m_layers[i]);
-
-		// BEGIN RMSPROP
-		for(size_t jj = 0; jj < layer.biasDelta().size(); ++jj, ++meanSquare)
-			updateMeanSquareAndDelta(*meanSquare, layer.biasDelta()[jj]);
-		for(size_t jj = 0; jj < layer.deltas().rows(); ++jj)
-			for(size_t k = 0; k < layer.deltas().cols(); ++k, ++meanSquare)
-				updateMeanSquareAndDelta(*meanSquare, layer.deltas()[jj][k]);
-		// END RMSPROP
-
-		layer.applyDeltas(m_learningRate * factor);
-=======
 		if(m_layers[i]->countWeights() > 0)
 		{
 			GLayerClassic &layer = *(dynamic_cast<GLayerClassic *>(m_layers[i]));
@@ -813,7 +786,6 @@
 			
 			layer.applyDeltas(m_learningRate * factor);
 		}
->>>>>>> 25f67f1f
 	}
 }
 
