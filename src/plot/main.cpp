--- conflicted
+++ resolved
@@ -789,21 +789,6 @@
 			pData->minAndRange(m_color, &colorMin, &colorRange);
 			colorRange *= 1.15;
 		}
-<<<<<<< HEAD
-		for(size_t i = 0; i < pData->rows(); i++)
-		{
-			x = attrVal(pData, i, m_attrX);
-			y = attrVal(pData, i, m_attrY);
-			if(m_type == Row)
-				m_color = gAHSV(0xff, i / colorRange, 1.0f, 0.5f);
-			else if(m_type == Attr)
-				m_color = gAHSV(0xff, (pData->row(i)[m_color] - colorMin) / colorRange, 1.0f, 0.5f);
-			if(x != UNKNOWN_REAL_VALUE && y != UNKNOWN_REAL_VALUE)
-			{
-				if(m_thickness > 0.0 && xPrev != UNKNOWN_REAL_VALUE && yPrev != UNKNOWN_REAL_VALUE)
-					svg.line(xPrev, yPrev, x, y, m_thickness, m_color);
-				svg.dot(x, y, m_radius, m_color);
-=======
 		if(m_pFunc)
 		{
 			double dx = (xmax - xmin) / width;
@@ -840,7 +825,6 @@
 				}
 				xPrev = x;
 				yPrev = y;
->>>>>>> a1b50012
 			}
 			xPrev = x;
 			yPrev = y;
